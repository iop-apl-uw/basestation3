--- conflicted
+++ resolved
@@ -63,11 +63,8 @@
 import Utils
 import secrets
 import ExtractTimeseries
-<<<<<<< HEAD
 import socket
-=======
 import rafos
->>>>>>> 758bdda0
 # import furl
 
 PERM_INVALID = -1
