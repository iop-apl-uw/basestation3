#! /usr/bin/env python

##
## Copyright (c) 2006-2021 by University of Washington.  All rights reserved.
##
## This file contains proprietary information and remains the
## unpublished property of the University of Washington. Use, disclosure,
## or reproduction is prohibited except as permitted by express written
## license agreement with the University of Washington.
##
## THIS SOFTWARE IS PROVIDED BY THE COPYRIGHT HOLDERS AND CONTRIBUTORS "AS IS"
## AND ANY EXPRESS OR IMPLIED WARRANTIES, INCLUDING, BUT NOT LIMITED TO, THE
## IMPLIED WARRANTIES OF MERCHANTABILITY AND FITNESS FOR A PARTICULAR PURPOSE
## ARE DISCLAIMED. IN NO EVENT SHALL THE COPYRIGHT OWNER OR CONTRIBUTORS BE
## LIABLE FOR ANY DIRECT, INDIRECT, INCIDENTAL, SPECIAL, EXEMPLARY, OR
## CONSEQUENTIAL DAMAGES (INCLUDING, BUT NOT LIMITED TO, PROCUREMENT OF
## SUBSTITUTE GOODS OR SERVICES; LOSS OF USE, DATA, OR PROFITS; OR BUSINESS
## INTERRUPTION) HOWEVER CAUSED AND ON ANY THEORY OF LIABILITY, WHETHER IN
## CONTRACT, STRICT LIABILITY, OR TORT (INCLUDING NEGLIGENCE OR OTHERWISE)
## ARISING IN ANY WAY OUT OF THE USE OF THIS SOFTWARE, EVEN IF ADVISED OF THE
## POSSIBILITY OF SUCH DAMAGE.
##

##
## 11/21/2010 - ToDo
## - Parameterize everything - see if there is a "named structure" format for netCDF to deal with
##   arrays that are actually named fields.  The other approach is it just include the key in the
##   description field and leave as a parsed array
## - Fix GC table to include FINISH and STATE
## - Confirm interop with matlab
##

## Issues:
## - .cnf based sensors need to include descriptions, units and flag for inclusion in whole mission data fields for all columns
##

"""Routines for creating dive profiles from a Seaglider's eng and log files
"""

import cProfile
import pstats
import functools
import os
import math
import copy
import sys
import string
import time
import re
import traceback
import pdb
import glob
import pprint

from types import *

from numpy import *
import numpy as np
from scipy.io import netcdf

# DEAD import scipy.interpolate
import scipy.integrate  # for cumtrapz
import gsw
import seawater


import BaseGZip
import BaseMagCal
from BaseLog import *
import BaseOpts
from BaseNetCDF import *
from CalibConst import getSGCalibrationConstants
import DataFiles
from FileMgr import *
import FlightModel
import LogFile
from Globals import *
import Globals
import GPS
from HydroModel import glide_slope, hydro_model
import Navy
from QC import *
import QC
import Sensors
from TempSalinityVelocity import TSV_iterative, load_thermal_inertia_modes
from TraceArray import *  # REMOVE use this only only if we are tracing/comparing computations w/ matlab
import Utils


kg2g = 1000.0
L2cc = 1000.0  # cc per liter
cm2m = 0.01
m2cm = 100.0
f0 = 1000.0  # Base frequency [hz] for conductivity conversion

m_per_deg = 111319.9  # at the equator
m_per_nm = 1852.0
seconds_per_day = 86400.0
Kelvin_offset = 273.15  # for 0 deg C
c3515 = 4.2914  # Conductivity at S=35, T=15, P=0, S/m
dbar_per_psi = 1.0 / 1.4503774
# Conversion factor used on the glider to convert pressure to depth
# must match value in glider/constants.h
psi_per_meter = 1.0 / 0.685

# GPS indices into the gps_x arrays
GPS1 = 0  # $GPS1
GPS2 = 1  # $GPS2
GPSE = 2  # $GPS


def bin_data(bin_width, which_half, include_empty_bins, depth_m_v, inp_data_columns):
    """Bins data accorrding to the specified bin_width

    Note: deepest bin is included in the down profile

    Input:
        bin_width - width of bin, in meters
        which_half - see WhichHalf for details
        include_empty_bins - Should the empty bins be included or eliminated?
        depth_m_v - vehicle depth (corrected for latitude), in meters
        inp_data_columns - list of data columns - each the same length as depth_m_v

    Output:
        obs_bin - number of observations for each bin
        depth_m_bin - depth in m, binned
        data_columns_bin - data colums binned

    """

    if not include_empty_bins and which_half == WhichHalf.combine:
        log_error("Combined profiles and stripping empty bins not currently supported")
        return None

    try:
        num_data_cols = len(inp_data_columns)
        # Filter out NaNs from depth colunn
        if len(np.nonzero(np.isnan(depth_m_v))[0]):
            depth_filter_i = np.logical_not(np.isnan(depth_m_v))
            depth_m_v = depth_m_v[depth_filter_i].copy()
            data_columns = []
            for d in range(num_data_cols):
                data_columns.append(inp_data_columns[d][depth_filter_i])
        else:
            data_columns = inp_data_columns
    except:
        _, _, traceb = sys.exc_info()
        traceback.print_exc()
        pdb.post_mortem(traceb)

    # First, create an array of indices of the bins and find the largest such index
    # Find the sample index for the maximum depth
    max_depth_sample_index = 0
    max_depth = 0.0
    num_rows = len(depth_m_v)
    for i in range(num_rows):
        if depth_m_v[i] > max_depth:
            max_depth = depth_m_v[i]
            max_depth_sample_index = i

    bin_index = zeros(num_rows, int32)

    try:
        # Seed the bin_index mapping from index to depth bin
        for i in range(num_rows):
            # bin_index[i] = 1 + int((depth_m_v[i] + bin_width/2.0)/bin_width)
            # Zero base indexing
            bin_index[i] = int(round((depth_m_v[i] + bin_width / 2.0) / bin_width)) - 1
    except:
        _, _, traceb = sys.exc_info()
        traceback.print_exc()
        pdb.post_mortem(traceb)

    # print len(bin_index)
    # print "bin_index"
    # print bin_index

    log_debug(
        "Init max_depth_sample_index = %d, bin_index[max_depth_sample_index] = %d, max_depth=%f"
        % (max_depth_sample_index, bin_index[max_depth_sample_index], max_depth)
    )  # Index of maximum depth

    # Now that we know the index to bin mapping, make sure that the max_depth_sample_index is the
    # highest index in the bin that contains the deepest observation - implicitly assigning those
    # observations to the down bin
    for i in range(max_depth_sample_index, num_rows):
        if bin_index[i] == bin_index[max_depth_sample_index]:
            max_depth_sample_index = i
        if bin_index[i] < bin_index[max_depth_sample_index]:
            break

    log_debug(
        "Final max_depth_sample_index = %d, bin_index[max_depth_sample_index] = %d"
        % (max_depth_sample_index, bin_index[max_depth_sample_index])
    )  # Index of maximum depth

    log_debug(
        "bin_index[max_depth_sample_index] = %d" % bin_index[max_depth_sample_index]
    )
    # float32 to float64
    if which_half == WhichHalf.combine:
        obs_bin = zeros(bin_index[max_depth_sample_index] + 1, float64)
        # log_info("Number combined bins %d" % len(obs_bin))
        # obs_bin = zeros(bin_index[max_depth_sample_index], float64)
        obs_bin[:] = nc_nan
        data_cols_bin = []
        for data_col in data_columns:
            data_cols_bin.append(zeros(bin_index[max_depth_sample_index] + 1, float64))
            # data_cols_bin.append(zeros(bin_index[max_depth_sample_index], float64))
        depth_bin = zeros(bin_index[max_depth_sample_index] + 1, float64)
        # depth_bin = zeros(bin_index[max_depth_sample_index], float64)

        # Bin the profile
        for j in range(bin_index[max_depth_sample_index] + 1):
            # for j in xrange(bin_index[max_depth_sample_index]):
            obs_bin_tuple = where(bin_index == j)
            num_obs_bin = len(obs_bin_tuple[0])
            if num_obs_bin:
                depth_bin[j] = float((j + 1) * bin_width)
                for d in range(num_data_cols):
                    # data_cols_bin[d][j] = average(data_columns[d][obs_bin_tuple])
                    # Average the actual readings - anything that is a nc_nan or nc_inf is excluded
                    temp_data_col = data_columns[d][obs_bin_tuple]
                    try:
                        data_cols_bin[d][j] = average(
                            temp_data_col[where(isfinite(temp_data_col))]
                        )
                    except (ZeroDivisionError, FloatingPointError) as e:
                        data_cols_up_bin[d][j] = nc_nan

        return (obs_bin, depth_bin, data_cols_bin)

    else:
        # Up, Down or both
        if which_half == WhichHalf.down or which_half == WhichHalf.both:
            obs_down_bin = zeros(bin_index[max_depth_sample_index] + 1, float64)
            log_debug("Number down bins %d" % len(obs_down_bin))
            # obs_down_bin = zeros(bin_index[max_depth_sample_index], float64)
            data_cols_down_bin = []
            for data_col in data_columns:
                data_cols_down_bin.append(
                    zeros(bin_index[max_depth_sample_index] + 1, float64)
                )
                # data_cols_down_bin.append(zeros(bin_index[max_depth_sample_index], float64))
            depth_down_bin = zeros(bin_index[max_depth_sample_index] + 1, float64)
            # depth_down_bin = zeros(bin_index[max_depth_sample_index], float64)

            bin_down_index = zeros(num_rows)
            bin_down_index[:] = -1
            bin_down_index[: max_depth_sample_index + 1] = bin_index[
                : max_depth_sample_index + 1
            ]
            # print 'Bin down index'
            # print bin_down_index

            # Bin the down profile
            for j in range(bin_index[max_depth_sample_index] + 1):
                # for j in xrange(bin_index[max_depth_sample_index]):
                obs_bin_tuple = where(bin_down_index == j)
                num_obs_bin = len(obs_bin_tuple[0])
                obs_down_bin[j] = num_obs_bin
                depth_down_bin[j] = float((j + 1) * bin_width)
                if num_obs_bin:
                    # print data_columns
                    for d in range(num_data_cols):
                        # data_cols_down_bin[d][j] = average(data_columns[d][obs_bin_tuple])
                        # Average the actual readings - anything that is a nc_nan or nc_inf is excluded
                        temp_data_col = data_columns[d][obs_bin_tuple]
                        try:
                            data_cols_down_bin[d][j] = average(
                                temp_data_col[where(isfinite(temp_data_col))]
                            )
                        except (ZeroDivisionError, FloatingPointError) as e:
                            data_cols_down_bin[d][j] = nc_nan

                # msg = "index=%d obs = %d depth=%.2f" % (j, num_obs_bin, depth_up_bin[j])
                # for d in xrange(num_data_cols):
                #    msg = msg + " dc[%d]=%f" % (d, data_cols_up_bin[d][j])
                # log_info(msg)
            # print "obs_down_bin"
            # print obs_down_bin

        if which_half == WhichHalf.up or which_half == WhichHalf.both:
            # obs_up_bin = zeros(bin_index[max_depth_sample_index] + 1, float64)
            obs_up_bin = zeros(bin_index[max_depth_sample_index], float64)
            log_debug("Number up bins %d" % len(obs_up_bin))
            data_cols_up_bin = []
            for data_col in data_columns:
                # data_cols_up_bin.append(zeros(bin_index[max_depth_sample_index] + 1, float64))
                data_cols_up_bin.append(
                    zeros(bin_index[max_depth_sample_index], float64)
                )
            # depth_up_bin = zeros(bin_index[max_depth_sample_index] + 1, float64)
            depth_up_bin = zeros(bin_index[max_depth_sample_index], float64)

            bin_up_index = zeros(num_rows)
            bin_up_index[:] = -1
            bin_up_index[max_depth_sample_index + 1 : num_rows] = bin_index[
                max_depth_sample_index + 1 : num_rows
            ]
            # print 'Bin up index'
            # print bin_up_index

            # Bin the up profile
            # for j in xrange(bin_index[max_depth_sample_index] + 1):
            for j in range(bin_index[max_depth_sample_index]):

                obs_bin_tuple = where(bin_up_index == j)
                num_obs_bin = len(obs_bin_tuple[0])
                obs_up_bin[j] = num_obs_bin
                depth_up_bin[j] = float((j + 1) * bin_width)
                if num_obs_bin:
                    for d in range(num_data_cols):
                        # data_cols_up_bin[d][j] = average(data_columns[d][obs_bin_tuple])
                        # Average the actual readings - anything that is a nc_nan or nc_inf is excluded
                        temp_data_col = data_columns[d][obs_bin_tuple]
                        try:
                            data_cols_up_bin[d][j] = average(
                                temp_data_col[where(isfinite(temp_data_col))]
                            )
                        except (ZeroDivisionError, FloatingPointError) as e:
                            data_cols_up_bin[d][j] = nc_nan

                # msg = "index=%d obs = %d depth=%.2f" % (j, num_obs_bin, depth_up_bin[j])
                # for d in xrange(num_data_cols):
                #    msg = msg + " dc[%d]=%f" % (d, data_cols_up_bin[d][j])
                # log_info(msg)

        # Tranverse the vectors and remove the zero filled bins along the half profile desired
        # NOTE: this needs to be re-done to deal with shift to a zero based index scheme
        # and tested with .bpo file generation
        total_bins = 0
        if which_half == WhichHalf.down or which_half == WhichHalf.both:
            if include_empty_bins:
                total_bins += len(depth_down_bin)
            else:
                for i in range(len(depth_down_bin)):
                    if obs_down_bin[i] > 0:
                        total_bins += 1

        if which_half == WhichHalf.up or which_half == WhichHalf.both:
            if include_empty_bins:
                total_bins += len(depth_up_bin)
            else:
                for i in range(len(depth_up_bin)):
                    if obs_up_bin[i] > 0:
                        total_bins += 1

        log_debug("Total bins = %d" % total_bins)

        obs_bin = zeros(total_bins, float64)
        obs_bin[:] = nc_nan
        depth_bin = zeros(total_bins, float64)
        depth_bin[:] = nc_nan
        data_cols_bin = []
        for d in range(num_data_cols):
            temp = zeros(total_bins, float64)
            temp[:] = nc_nan
            data_cols_bin.append(temp)

        current_bin = 0
        if which_half == WhichHalf.down or which_half == WhichHalf.both:
            for i in range(len(depth_down_bin)):
                if obs_down_bin[i] > 0:
                    obs_bin[current_bin] = obs_down_bin[i]
                    for d in range(num_data_cols):
                        data_cols_bin[d][current_bin] = data_cols_down_bin[d][i]
                if obs_down_bin[i] > 0 or include_empty_bins:
                    depth_bin[current_bin] = depth_down_bin[i]
                    current_bin += 1

        if which_half == WhichHalf.up or which_half == WhichHalf.both:
            for i in range(-1, -len(depth_up_bin) - 1, -1):
                if obs_up_bin[i] > 0:
                    obs_bin[current_bin] = obs_up_bin[i]
                    for d in range(num_data_cols):
                        data_cols_bin[d][current_bin] = data_cols_up_bin[d][i]
                if obs_up_bin[i] > 0 or include_empty_bins:
                    depth_bin[current_bin] = depth_up_bin[i]
                    current_bin += 1

        return [obs_bin, depth_bin, data_cols_bin]


def average_position(gps_a_lat, gps_a_lon, gps_b_lat, gps_b_lon):
    """Given two gps positions in D.D format,
    calculate the mean position between them, based on the great cicle route
    """
    gps_a_lat_rad = math.radians(gps_a_lat)
    gps_a_lon_rad = math.radians(gps_a_lon)
    gps_b_lat_rad = math.radians(gps_b_lat)
    delta_lon_rad = math.radians(gps_b_lon - gps_a_lon)

    b_x = math.cos(gps_b_lat_rad) * math.cos(delta_lon_rad)
    b_y = math.cos(gps_b_lat_rad) * math.sin(delta_lon_rad)

    gps_mean_lat = math.atan2(
        math.sin(gps_a_lat_rad) + math.sin(gps_b_lat_rad),
        math.sqrt(
            (math.cos(gps_a_lat_rad) + b_x) * (math.cos(gps_a_lat_rad) + b_x)
            + (b_y * b_y)
        ),
    )
    gps_mean_lon = gps_a_lon_rad + math.atan2(b_y, math.cos(gps_a_lat_rad) + b_x)

    return (math.degrees(gps_mean_lat), math.degrees(gps_mean_lon))


ARGO_sample_interval_m = 25  # [m] 1000m/40 samples, or 2000m/70 samples  (28.57m)

flight_variables = [
    "volmax",
    "vbdbias",
    "hd_a",
    "hd_b",
    "hd_c",
    "hd_s",
    "abs_compress",
    "therm_expan",
    "temp_ref",
    "glider_length",
    "rho0",
]

sb_ct_type_map = {
    0: "origina Seabird unpumped CTD",
    1: "gun-style Seabird unpumped CTD",
    2: "pumped Seabird GPCTD",
    3: "gun-style Seabird unpumped SAILCT",
    4: "unpumped RBR Legato",
}


def sg_config_constants(calib_consts, log_deepglider=0, has_gpctd=False):
    """Update, by side effect, critical calibration and control constants
    with default values if not supplied
    Input:
    calib_consts - the initial constants from an actual sg_calib_constants.m file
    has_gpctd - whether there is a gpctd onboard

    Returns:
    calib_consts - updated with additional parameters
    """

    # the set of default configuration constants for different versions of
    # the Seaglider and Deepglider

    # First, an overall configuration parameter is set from which a cascade of
    # definitions can flow by default.  These definitions are broken into
    # various sections, each with their own grouping parameter.  This permits
    # easy mix-and-match and targetted override to the individiaul parameter
    # basis.  These overrides should be defined in the sg_calib_constants
    # file.
    def update_calib_consts(config, assert_in_globals=False):
        for (var, default_value) in list(config.items()):
            try:
                previous_value = calib_consts[var]  # override?
                if var not in flight_variables and var not in [
                    "mass_comp"
                ]:  # We report these separately below
                    if previous_value != default_value:
                        log_info(
                            "Overriding %s=%s (default: %s)"
                            % (var, previous_value, default_value),
                            max_count=5,
                        )
                default_value = previous_value  # in case we are asserting below
            except KeyError:
                calib_consts[var] = default_value
            if assert_in_globals:
                # This use of exec is ok since the values are small integers and precision is irrelevant
                exec("%s = %g" % (var, default_value), locals(), globals())

    sbect_r_n = 0.002  # radius of narrow portion of cell [m]
    # Note: SBE9 u_f is 1.75m/s (see Morison d'Asaro)
    # gpctd_pump_speed = 0.9151*m2cm # pump flow speed [cm/s] for continuous pumped CTD (personal communication w/ SBE)
    # 0.7957747154594769m/s 10ml/s = 1e-5m^3/s from Janzen and Creed, 2011
    gpctd_pump_speed = (
        1e-5 / (math.pi * (sbect_r_n ** 2))
    ) * m2cm  # pump flow speed [cm/s] for continuous pumped CTD (10ml/s through a 0.002m radius glass tube)
    # there are no 'octal' problems parsing '019' as 19 under python
    id = int(calib_consts["id_str"])  # ensured to be defined by caller
    try:
        mass = calib_consts["mass"]
    except KeyError:
        log_error("No mass declared in sg_calib_constants.m; required!!")

    # Setting this variable should provide a set of defaults for all others
    try:
        sg_configuration = calib_consts["sg_configuration"]
    except KeyError:
        # Assume your stock, old style, Seaglider
        sg_configuration = 0
        if 104 <= id < 400:
            # when SFC started at 100, all gliders post 105 have been gun-style
            # the hull numbers for SFC can run to 499 (500+ are iRobot numbers?)
            # CCE's original SG's ran to 23, then started to purchase from SFC starting at 100
            # DG's started at 30.  30-32 were SG fairing style DGs w/ aft compressee
            # 33+ are cylinderical DGs with fwd and aft compressee
            # all DGs use gun-style CTs
            # Assume stock Seaglider with new gun-style CT
            sg_configuration = 1
        if 30 <= id < 50 or log_deepglider == 1:
            sg_configuration = 2  # DG
        if 400 <= id < 500 or log_deepglider == 2:
            sg_configuration = 4  # Oculus
        if has_gpctd:
            sg_configuration = 3

    if not (sg_configuration in [0, 1, 2, 3, 4]):
        log_warning(
            "Unknown Seaglider configuration %d; assuming stock SG with original CT mount"
            % sg_configuration
        )
        sg_configuration = 0

    calib_consts["sg_configuration"] = sg_configuration  # intern
    config = {
        0: {  # stock SG with original CT
            "sg_ct_type": 0,
            "sg_vehicle_geometry": 0,
            "sg_sensor_geometry": 0,
            "sg_ct_geometry": 0,
        },
        1: {  # stock SG new gun style CT
            "sg_ct_type": 1,
            "sg_vehicle_geometry": 0,
            "sg_sensor_geometry": 1,
            "sg_ct_geometry": 1,
        },
        2: {  # DG
            "sg_ct_type": 1,
            "sg_vehicle_geometry": 1,
            "sg_sensor_geometry": 2,
            "sg_ct_geometry": 1,
        },
        3: {  # stock SG with pumped GPCTD
            "sg_ct_type": 2,
            "sg_vehicle_geometry": 0,
            "sg_sensor_geometry": 3,
            "sg_ct_geometry": 0,  # irrelevant (we test sbect_unpumped)
        },
        4: {  # Oculus
            "sg_ct_type": 1,
            "sg_vehicle_geometry": 2,
            "sg_sensor_geometry": 2,
            "sg_ct_geometry": 1,
        },
    }[sg_configuration]
    # install overall configuration parameters
    update_calib_consts(config, assert_in_globals=True)

    config = {
        0: {  # std Seabird unpumped CTD
            "sbect_unpumped": 1,
            "sbect_inlet_bl_factor": 0.0,  # Scale factor for inlet boundary layer formation
            "sbect_Nu_0i": 1.0,  # Scale factor for unmodeled flow disruption to interior flow Biot number
            "sbect_Nu_0e": 1.0,  # Scale factor for unmodeled flow disruption to exterior flow Biot number
        },
        1: {  # gun-style  Seabird unpumped CTD
            "sbect_unpumped": 1,
            "sbect_inlet_bl_factor": 0.0,  # Scale factor for inlet boundary layer formation
            "sbect_Nu_0i": 1.0,  # Scale factor for unmodeled flow disruption to interior flow Biot number
            "sbect_Nu_0e": 1.0,  # Scale factor for unmodeled flow disruption to exterior flow Biot number
        },
        2: {  # pumped Seabird GPCTD
            "sbect_unpumped": 0,
            # An important note on the pumped CTD:
            # We treat it as an unpumped CTD with a known pump rate below.  This is unlikely to be correct (but better than nothing)
            # because there is internal plumbing (ducting) that shunts water from the thermistor location to the head of the
            # conductivity tube.  This ducting is order the length of the tube itself, is made of plastic (not glass/expoxy), and has
            # bends.  All this serves to lengthen and distort the boundary layer flow and hence heat exchange with the surrounding
            # medium before it enters the tube so our temp_a estimate and hence salin_c estimates are likely incorrect.
            "sbect_gpctd_u_f": gpctd_pump_speed,  # tube flow speed [cm/s] for continuous pumped (scaled flow)
            # the thermistor sting sits proud in the intake which is ~30mm vertical and ~10mm forward from the start of the tube, so tube is ~4cm removed from thermistor in all orientations
            "sbect_gpctd_tau_1": 4.0
            / gpctd_pump_speed,  # time delay [s] between thermistor and mouth of conductivity tube
            "sbect_inlet_bl_factor": 0.0,  # Scale factor for inlet boundary layer formation
            "sbect_Nu_0i": 1.0,  # Scale factor for unmodeled flow disruption to interior flow Biot number
            "sbect_Nu_0e": 1.0,  # Scale factor for unmodeled flow disruption to exterior flow Biot number
        },
        3: {  # unpumped Seabird SAILCT
            "sbect_unpumped": 1,  # assume we have an unpumped SBE41
        },
        4: {  # unpumped RBR Legatto
            "sbect_unpumped": 1,
        },
    }[sg_ct_type]

    # Number of modes to use for thermal-inertia correction (must be 1, 3, or 5)
    # modes = 5 # what CCE prefers (~10x time of mode 0) changes by .01degrees over mode = 1?
    # modes = 3 # quicker than 5
    # modes = 1 # similar to but much better than original code and pretty close to mode=3/5 in results
    # modes = 0 # disable but really should disable via the following directive in sg_directives.txt:
    #  * no_correct_thermal_inertia_effects
    # Post analysis of by Luc Rainville: mode of 1 sufficient and fast for most purposes
    config.update({"sbect_modes": 1})
    # install default sbect_unpumped, etc.
    update_calib_consts(config)
    sbect_unpumped = calib_consts["sbect_unpumped"]

    # Accumulate possible default values in config according to configrations
    config = {
        # Per Jason: assume but verify that tau_T applies to ALL CTDs from SBE, including the GPCTD
        # Since SBE existing SW is required to interp the data, Jason assumes it requires this factor
        "sbect_tau_T": 0.6,  # thermistor response[s] from SBE
        "cpcor": -9.5700e-08,  # nominal bulk compressibility of glass CT tube
        "ctcor": 3.2500e-06,  # thermal coefficient of expansion for glass CT tube
        # various biases, offsets, and control parameters
        "solve_flare_apogee_speed": 0,  # whether to solve unsteady flight during flare and apogee/climb pump
        "vbdbias": 0.0,  # [cc]
        "sbe_temp_freq_offset": 0,  # temp frequency offset
        "temp_bias": 0,  #  [deg]
        "sbe_cond_freq_offset": 0,  # cond frequency offset
        "cond_bias": 0,  #  [S/m]  conductivity bias
        "pitchbias": 0,  # [deg] pitch sensor bias
        "rollbias": 0,  # [deg] pitch sensor bias
        "depth_bias": 0,  #  [m] depth bias (in meters) because of a flakey or mis-tared pressure sensor
        # setting to non-zero often helps catch the vehicle slowing down into a stall and accelerating to flight
        # it also helps with sitting on the bottom bouncing around...
        "min_stall_speed": 1.0,  # [cm/s] stalled if speed below this
        # faroes/jun08/sg005 dive 135 attained 1.2m/s speeds in upwelling
        "max_stall_speed": 100.0,  # [cm/s] stalled if speed above this and pitch less than min_stall_angle
        "min_stall_angle": 5.0,  # [degreees] stalled if abs(pitch) is less than stall angle (0.0 defeats this check)
        # Parameters that control the basic QC tests
        "QC_bound_action": QC_BAD,
        "QC_spike_action": QC_INTERPOLATED,
        # Carnes, M 'Lager Manual, Version 1.0', July 2008
        # Schmid, C, et al. 'The Real-Time Data Management System for Argo Profiling Float Observations', JAOT v24 1608ff Sept 2007
        "QC_temp_min": -2.5,  # [degC] Carnes, compare global Schmid -2.5 (labsea?) MDP -4.0
        "QC_temp_max": 43.0,  # [degC] Carnes, compare global Schmid 40.0
        "QC_temp_spike_depth": 500.0,  # [m] Carnes, ditto Schmid (db)
        #  permit faster temperature changes in the upper 500m due to thermoclines (world-wide)
        "QC_temp_spike_shallow": 0.05,  # 1.25/ARGO_sample_interval_m, # [degC/m] Carnes 2.0 (0.08), Schmid 6.0 (0.24)
        "QC_temp_spike_deep": 0.01,  # 0.25/ARGO_sample_interval_m, # [degC/m] Carnes 1.0 (0.04), Schmid 2.0 (0.08)
        # ARGO has no conductivity tests
        "QC_cond_min": 0.0,  # [S/ml]
        "QC_cond_max": 10.0,  # [S/ml] - was 40
        "QC_cond_spike_depth": 500.0,  # [m] Carnes
        # conductivity anomaly theory tells us the value should be 10x lower than temp bounds from Schmid
        "QC_cond_spike_shallow": 0.006,  # 0.15/ARGO_sample_interval_m, # [S/ml/m] Carnes 0.02
        "QC_cond_spike_deep": 0.001,  # 0.025/ARGO_sample_interval_m, # [S/ml/m] Carnes 0.01
        "QC_salin_min": 19.0,  # [PSU] was 2.0 per Carnes; ditto Schmid but we can't fly in waters that fresh
        "QC_salin_max": 45.0,  # [PSU] Carnes, compare global Schmid 41.0
        "QC_overall_ctd_percentage": 0.3,  # Carnes 30%
        "QC_overall_speed_percentage": 0.2,  # Must have at least 80% of good speeds to trust hdm speeds as good
        "QC_high_freq_noise": 15,  # number of samples; variable defined in Sensors/scicon_ext.py
        "GPS_position_error": 100,  # [meters]; see analysis in Bennett and Stahr, 2014
        "use_auxpressure": 1,  # Use aux pressure over truck pressure (if present)
        "use_auxcompass": 0,  # Use aux compass over truck compass (if present)
        # CONSIDER add tau_i, the unsteady delay [s] used by TSV (default 20, 0 for IOP)
    }

    # CT type (sg_ct_type) and construction (sg_ct_geometry)
    if sbect_unpumped:
        config.update(
            {
                ## all these constants apply to the unpumped SBE41 for its corrections
                "sbect_x_m": 0.0087,  # length of mouth portion of cell [m]
                "sbect_r_m": 0.0081,  # radius of mouth portion of cell [m]
                "sbect_cell_length": 0.09,  # combined length of 2 narrow (sample) portions of cell [m]
                "sbect_x_w": 0.0386,  # length of wide portion of cell [m]
                "sbect_r_w": 0.0035,  # radius of wide portion of cell [m]
                "sbect_r_n": sbect_r_n,  # radius of narrow portion of cell [m]
            }
        )
        # Define the (variable) geometry of the CT sail components that affect the T/S corrections
        config.update(
            {
                0: {  # original CT sail
                    "sbect_x_T": -0.014,  # cell mouth to thermistor x offset[m]
                    "sbect_z_T": -0.015,  # cell mouth to thermistor z offset[m]
                    "sbect_C_d0": 1.2,  # cell mouth drag coefficient
                },
                1: {  # gun CT sail
                    "sbect_x_T": -0.011,  # cell mouth to thermistor x offset[m]
                    "sbect_z_T": -0.030,  # cell mouth to thermistor z offset[m]
                    "sbect_C_d0": 2.4,  # cell drag mouth coefficient
                },
            }[sg_ct_geometry]
        )
    else:  # GPCTD
        config.update(
            {
                # TODO verify these numbers, measurements, which are copies of SBE41 above and likely incorrect
                "sbect_x_m": 0.0087,  # length of mouth portion of cell [m]
                "sbect_r_m": 0.0081,  # radius of mouth portion of cell [m]
                "sbect_cell_length": 0.09,  # combined length of 2 narrow (sample) portions of cell [m]
                "sbect_x_w": 0.0386,  # length of wide portion of cell [m]
                "sbect_r_w": 0.0035,  # radius of wide portion of cell [m]
                "sbect_r_n": sbect_r_n,  # radius of narrow portion of cell [m]
                "sbect_x_T": 0.0,  # cell mouth to thermistor x offset[m] (they are inline)
                "sbect_z_T": -0.020,  # cell mouth to thermistor z offset[m] (from intake to thermistor 20mm)
                "sbect_C_d0": 1.2,  # cell mouth drag coefficient
            }
        )

    # overall vehicle geometery (sg_vehicle_geometry)
    fm_consts = {
        "sg_configuration": sg_configuration,
        "mass": mass,
    }  # mass in case it is an SGX
    glider_type = FlightModel.get_FM_defaults(fm_consts)
    config.update(fm_consts)

    config.update(
        {
            0: {  # stock SG
                "mass_comp": 0.0,  # mass of compressess [kg]
                # Define parameters that influence buoyancy
                # set this to 0 to disable interstitial calculations
                "glider_interstitial_length": 0.2,  # [m]
                "glider_interstitial_volume": 12e-3,  # [m3] 12 liters
                "glider_r_en": 0.00635,  # entry radius [m]
                "glider_wake_entry_thickness": 0.0,  # wake entry region thickness [m]
                "glider_vol_wake": 18e-3,  # attached wake volume [m^3] 18 liters
                "glider_r_fair": 0.3,  # fairing radius [m]
            },
            1: {  # 'std' DG
                "mass_comp": 0.0,  # mass of compressess [kg]
                # DG has no flow-through volume to speak of...
                "glider_interstitial_length": 0.0,  # [m]
                "glider_interstitial_volume": 0,  # [m3]
                "glider_r_en": 0.00635,  # entry radius [m]
                "glider_wake_entry_thickness": 0.0,  # wake entry region thickness [m]
                "glider_vol_wake": 18e-3,  # attached wake volume [m^3]
                "glider_r_fair": 0.3,  # fairing radius [m]
            },
            2: {  # 'std' Oculus
                "mass_comp": 0.0,  # mass of compressess [kg]
                # DG has no flow-through volume to speak of...
                "glider_interstitial_length": 0.0,  # [m]
                "glider_interstitial_volume": 0,  # [m3]
                "glider_r_en": 0.00635,  # entry radius [m]
                "glider_wake_entry_thickness": 0.0,  # wake entry region thickness [m]
                "glider_vol_wake": 18e-3,  # attached wake volume [m^3]
                "glider_r_fair": 0.3,  # fairing radius [m]
            },
        }[sg_vehicle_geometry]
    )

    # TODO these values need to be set for the GPCTD in final configuration
    # TODO add a new sg_sensor_geometry for GPCTD on SG, esp w/ ogive aft fairing...
    # vehicle sensor geometry (sg_sensor_geometry)
    config.update(
        {
            0:  # original SG pressure location and CT sail
            # JSB 9/9/9 zP -0.125 on SG(!);
            {
                "glider_xT": -1.1800,  # glider x coord of thermistor tip [m]
                "glider_zT": 0.1700,  # glider z coord of thermistor tip [m]
                "glider_xP": -0.6870,  # glider x coord of pressure gauge [m]
                "glider_zP": -0.0254,  # glider z coord of pressure gauge [m]
            },
            1:  # original SG pressure location with new gun CT sail
            # Gun measurements assume the stalk location for the old and new CT are the same
            # JSB 9/9/9 Gun: xT thermistor 0.07m further aft than SG
            # JSB 9/9/9 zP: -0.125 on SG(!);
            {
                "glider_xT": -1.2500,  # glider x coord of thermistor tip [m]
                "glider_zT": 0.1650,  # glider z coord of thermistor tip [m]
                "glider_xP": -0.6870,  # glider x coord of pressure gauge [m]
                "glider_zP": -0.0254,  # glider z coord of pressure gauge [m]
            },
            2:  # DG pressure location with new gun CT sail (35-39)
            # The gun style sail is mounted forward and the pressure sensor is in
            # the nose of the end cap behind the ogive fwd fairing
            {
                "glider_xT": -0.3000,  # glider x coord of thermistor tip [m]
                "glider_zT": 0.1840,  # glider z coord of thermistor tip [m]
                "glider_xP": -0.2280,  # glider x coord of pressure gauge [m]
                "glider_zP": -0.0000,  # glider z coord of pressure gauge [m]
                # for 40++ the pressure sensor port location changes see below
            },
            3:  # stock SG with pumped GPCTD
            # We use the GPCTD pressure sensor, not the vehicle sensor
            # Use locaton of pressure sensor as 0
            # The Z distances are estimated from the GPCTD spec sheet; VERIFY
            {
                "glider_xT": 0.0000,  # GPCTD x coord of thermistor tip [m]
                "glider_zT": 0.0748
                + 0.020
                + 0.040,  # GPCTD z coord of thermistor tip [m] (can + intake + offset from center)
                "glider_xP": 0.0000,  # GPCTD x coord of pressure gauge [m]
                "glider_zP": 0.0748 / 2
                + 0.040,  # GPCTD z coord of pressure gauge [m] (can/2 + offset from center)
            },
        }[sg_sensor_geometry]
    )

    if sg_configuration == 2 and id >= 40:
        # for DG040++ the pressure sensor port in fwd end-cap changed, offset and back from center
        config.update(
            {
                "glider_xP": -0.2340,  # glider x coord of pressure gauge [m]
                "glider_zP": -0.0700,  # glider z coord of pressure gauge [m]
            }
        )

    # install defaults unless already present in calib_consts
    update_calib_consts(config)
    return glider_type


# stuff for anomaly detection
# coded this way so MATLAB transliteration is straightforward

# TODO we need to look for thermoclines over the whole record and estimate the salinity change from these changes
# then we can estimate the expected return of snot when it clears to include the change in salinity as well
surface_bubble_factor = 3.0  # PARAMETER depth of dflare or dsurf to look for bubbles
allowable_cond_anomaly_distance = 50  # PARAMETER depth difference over which we are willing to interpolate anomalous conductivity signals [m]


def cond_anomaly(
    cond_v,
    cond_qc_v,
    temp_v,
    temp_qc_v,
    elapsed_time_s_v,
    ct_depth_m_v,
    dflare,
    dsurf,
    start_of_climb_i,
    test_tank_dive,
):
    """Detects and handles conductivity anomalies in the datastream

    Input:
      cond_v - measured conductivity
      cond_qc_v - associated conductivity qc
      temp_v - measured temperature
      temp_qc_v - associated temperature qc
      elapsed_time_s_v - elapsed time of observations
      ct_depth_m_v - recorded depth of observations at CT
      dflare - depth (m) of flare maneuver
      dsurf - depth (m) of surface maneuver
      start_of_climb_i - start of climb (2nd apogee pump)
      test_tank_dive - whether this happened in the tank

    Returns:
      good_anomalies_v - a list of anomaly instances that we should deal with
      suspect_anomalies_v - a list of anomaly instances that the scientist should look at for directives

    Raises:
      Any exceptions raised are considered critical errors and not expected
    """
    # BUBBLES and SNOT (flotsom)
    # Detecting bubbles and other conductivity anomalies:

    # Normally the conductivity tube is filled with seawater but near
    # the surface air bubbles from breaking waves, storms, or the
    # vehicle broaching on ascent can enter the tune.  More rarely at
    # depth small biological particle (squid, etc.)  can enter as
    # well; this is referred to as 'snot'.  Eventually these anomalies
    # are flushed water moves through the tube.  However, both air and
    # biologicals are, as a rule, less salty than sea water so we see
    # these events as major drops, then returns, in conductivity.

    # Using the sw_cndr() routine in MATLAB we can estimate the
    # expected range of conductivity changes given a change of
    # temperature over expected salinity values and detect excursions
    # beyond those expected bounds.  Consider seawater with salinity =
    # 35psu and temp = 15degC at the surface (P 0=dbar); this C3515
    # point (see above) has a defined conductivity ratio of 1.  For
    # 14degC water at 35psu/0dbar the ratio is 0.9772, a difference
    # from C3515 of 0.0228.  Converting to conductivity 0.0228*4.2914
    # (the conductivity of c3515 water) yields 0.0980.  Thus we find
    # that a 1degC temperature difference yields a ~.1 difference in
    # conductivity, so we expect the abs(10*dC/dt - dT/dt) to be less
    # than .2.

    # It turns out the scale factor (10 in the above example) varies
    # largely by temperature and little by pressure over typical ocean
    # salinities (21 to 37).  Over those temperature specific scale
    # factors we find the expected excursion is +/- 0.24, so much
    # beyond it suggests anomalous conductivity (salinity) events.
    # Sea air is much less salty than biologicals.  Empirical
    # observations show bubbles generate differences > 1.5 while
    # biologicals create differences > .3 There seems to be no problem
    # w/ air bubble detection because the anomaly is so great. Snot at
    # depth is our issue.

    # Now the practicalities:

    # It is completely possible for anomaly to start (go negative),
    # then get worse, then slowly better over several disjointed
    # points.  And near the surface we might see the start of an
    # anomaly but never sample when it clears until the start of the
    # next dive.

    # If you get snot near the surface on a climb, it could not clear,
    # like a bubble.  No problem for that dive under the current alg.
    # However, if it has not cleared by the time the next dive starts,
    # it could clear later, perhaps during that dive, leading to a
    # positive transition w/o corresponding negative.  So we won't
    # correct to the start of the dive. (sg144 jun09 dive 149?)

    # Thermoclines are "skipped" as sources of conductivity anomalies
    # as a rule.  But if you happen to get snot in that layer once
    # again we have a masked negative transition and a later positive
    # transition.

    # Our approach: Find conductivity anomalies not accompanied by
    # large temperature excursions. Look for air bubbles at the start
    # and end of dives within some multiple of dflare and dsurf
    # respectively.  Over the remainder of the dive look for snot
    # excursions as groups of negative, then positive transitions that
    # roughly balance one another.  But there will be spurious
    # excursions that need to be either discarded or assigned to the
    # dive/climb bubble boundary.  This is because the thresholds are
    # somewhat permissive to find gradually increasing anomalies so
    # some 'normal' events are found.

    # MATLAB code to generate the scale factor table below
    # P=[0:100].*100; % go to 10k dbar for DG
    # for T = -5:37
    #   scales_v = [];  maxd = 0; mind = 50.0;
    #   for p=P
    #     delta_v = [];
    #     for S = 21:37
    #       delta_v = [delta_v ; sw_cndr(S,T,p) - sw_cndr(S,T-1,p)]; % cond diffs for a 1degC change in T against constant S/P
    #     end
    #     delta_v = delta_v.*4.2914; % scale diffs to C3515
    #     avg = mean(delta_v);
    #     scale = 1/avg;
    #     scales_v = [scales_v ; scale];
    #     maxd = max(maxd,scale*(max(delta_v) - avg)); % the max variance
    #     mind = min(mind,scale*(min(delta_v) - avg)); % the min variance
    #   end
    #   scale = mean(scales_v); % the average scale for this temp over a range of P and S
    #   fprintf(1, '        %.2f: %.2f, # %.2f %.2f\n', T, scale, mind, maxd);
    # end

    # This is slightly quadratic over the temp range below so we just use the values directly
    # these factors were computed over a 6k dbar pressure range and a salinity range from 21 to 37psu
    # This maps from degC to scale factor (average)
    dc_scale_factors = {
        -5.00: 14.65,  # -0.25 0.24
        -4.00: 14.48,  # -0.25 0.24
        -3.00: 14.31,  # -0.25 0.24
        -2.00: 14.15,  # -0.25 0.24
        -1.00: 13.99,  # -0.25 0.24
        0.00: 13.84,  # -0.25 0.24
        1.00: 13.70,  # -0.25 0.24
        2.00: 13.56,  # -0.25 0.24
        3.00: 13.43,  # -0.25 0.24
        4.00: 13.30,  # -0.25 0.24
        5.00: 13.17,  # -0.25 0.24
        6.00: 13.05,  # -0.25 0.24
        7.00: 12.93,  # -0.25 0.24
        8.00: 12.82,  # -0.25 0.24
        9.00: 12.71,  # -0.25 0.24
        10.00: 12.61,  # -0.25 0.24
        11.00: 12.51,  # -0.25 0.24
        12.00: 12.41,  # -0.25 0.24
        13.00: 12.32,  # -0.25 0.24
        14.00: 12.22,  # -0.25 0.24
        15.00: 12.14,  # -0.25 0.24
        16.00: 12.05,  # -0.25 0.24
        17.00: 11.97,  # -0.25 0.24
        18.00: 11.89,  # -0.25 0.24
        19.00: 11.82,  # -0.25 0.24
        20.00: 11.74,  # -0.25 0.24
        21.00: 11.67,  # -0.25 0.24
        22.00: 11.61,  # -0.25 0.24
        23.00: 11.54,  # -0.25 0.24
        24.00: 11.48,  # -0.25 0.24
        25.00: 11.42,  # -0.25 0.24
        26.00: 11.36,  # -0.25 0.24
        27.00: 11.30,  # -0.25 0.24
        28.00: 11.25,  # -0.25 0.24
        29.00: 11.20,  # -0.25 0.24
        30.00: 11.15,  # -0.25 0.24
        31.00: 11.10,  # -0.25 0.24
        32.00: 11.05,  # -0.25 0.24
        33.00: 11.01,  # -0.25 0.24
        34.00: 10.97,  # -0.25 0.24
        35.00: 10.93,  # -0.25 0.24
        36.00: 10.89,  # -0.25 0.24
        37.00: 10.85,  # -0.25 0.24
    }
    min_sf_temp = min(dc_scale_factors.keys())
    max_sf_temp = max(dc_scale_factors.keys())
    # We need a low threshold for anomalies because snot can start small and build up
    # detection versus spike confirmation threshold, based on min/max values for each temp value above
    anomaly_diff_factor = 0.25  # PARAMETER over the range of scale factors for the the min/max of excursions
    # This is temp diff between two time measurements...but perhaps we should look at dT/dZ instead?
    thermocline_temp_diff = 0.034  # PARAMETER definition of thermocline temp difference
    # When we compute depth we should use the max of dsurf/dflare times the factor

    bubble_depth = (
        0.01 if test_tank_dive else surface_bubble_factor * max(dflare, dsurf)
    )  # [m]
    acceptable_anomaly_threshold = 0.7  # PARAMETER the accumulated conductivity excursion required for detection (was 0.9)
    suspect_snot = 1.2  # PARAMETER if max_excursion is less than this, issue as suspect
    # DEAD suspect_snot = 100 # this forces all to suspect
    nearby_snot_distance = (
        20  # PARAMETER vertical traveled distance to permit accumulation of snot
    )
    air_bubble_threshold = acceptable_anomaly_threshold  # PARAMETER expected variance for air bubbles (very much larger than anomaly_diff_factor) use .8 instead? was 1.5

    good_anomalies_v = []
    suspect_anomalies_v = []

    # Remove any bad points and remap apogee points into valid space
    sg_np = len(temp_v)
    bad_i_v = Utils.union(bad_qc(temp_qc_v), bad_qc(cond_qc_v))
    bad_i_v = Utils.union(
        bad_i_v, [i for i in range(sg_np) if isnan(temp_v[i]) or isnan(cond_v[i])]
    )
    valid_i_v = Utils.setdiff(arange(sg_np), bad_i_v)
    valid_i_v = array(valid_i_v)  # so we can index properly below
    sg_np = len(valid_i_v)
    if sg_np < 3:  # not enough data
        return good_anomalies_v, suspect_anomalies_v

    temp_v = temp_v[valid_i_v]
    cond_v = cond_v[valid_i_v]
    elapsed_time_s_v = elapsed_time_s_v[valid_i_v]
    # do not reduce ct_depth_m; we map points to valid entries below...

    # the conductivity anomaly detector only cares about relative change of temp and conductivity, not rate
    temp_diff_v = zeros(sg_np)
    temp_diff_v[1:] = diff(temp_v)
    dTdt_v = zeros(sg_np)
    dTdt_v[1:] = temp_diff_v[1:] / diff(
        elapsed_time_s_v
    )  # but we do need to detect thermoclines, so compute dTdt

    itemp_v = fix(temp_v)
    too_cold_i = [i for i in range(sg_np) if itemp_v[i] < min_sf_temp]
    if len(too_cold_i):
        log_warning(
            "Missing conductivity anomaly scale factors for cold temperatures: %s"
            % Utils.unique(itemp_v[too_cold_i])
        )
        itemp_v[too_cold_i] = min_sf_temp
        # cap it

    too_hot_i = [i for i in range(sg_np) if itemp_v[i] > max_sf_temp]
    if len(too_hot_i):
        log_warning(
            "Missing conductivity anomaly scale factors for warm temperatures: %s"
            % Utils.unique(itemp_v[too_hot_i])
        )
        itemp_v[too_hot_i] = max_sf_temp
        # cap it

    scale_factors_v = [dc_scale_factors[t] for t in itemp_v]
    cond_diff_v = zeros(sg_np)
    cond_diff_v[1:] = scale_factors_v[:-1] * diff(cond_v)  # use leading temperature
    # TODO consider renaming variables: c_bubble... -> c_anomaly_
    ca_diff_v = (
        cond_diff_v - temp_diff_v
    )  # This should be close to zero unless there is some anomaly or thermocline

    cond_dominates_i_v = [
        i for i in range(sg_np) if (abs(cond_diff_v[i]) > abs(temp_diff_v[i]))
    ]  # major contribution was from conductivity change, not temp change
    bubbles_i_v = [
        i for i in range(sg_np) if (abs(ca_diff_v[i]) > air_bubble_threshold)
    ]  # we have a bubble (regardless of temp diff)
    spikes_i_v = [
        i for i in range(sg_np) if (abs(ca_diff_v[i]) > anomaly_diff_factor)
    ]  # we have an conductivity variance from expected
    not_thermocline_i_v = [
        i for i in range(sg_np) if (abs(dTdt_v[i]) < thermocline_temp_diff)
    ]  # we haven't detected a thermocline

    ca_issues_i_v = Utils.intersect(
        cond_dominates_i_v,
        Utils.union(bubbles_i_v, Utils.intersect(spikes_i_v, not_thermocline_i_v)),
    )
    ca_issues_i_v = Utils.sort_i(ca_issues_i_v)

    if len(ca_issues_i_v):
        bubbles_i_v = Utils.intersect(bubbles_i_v, ca_issues_i_v)
        if len(bubbles_i_v):
            bubbles_i_v = Utils.sort_i(bubbles_i_v)
            handled_bubbles_i_v = []
            dive_bubble = Anomaly()
            climb_bubble = Anomaly()
            for i in bubbles_i_v:
                iv = valid_i_v[i]
                if ct_depth_m_v[iv] < bubble_depth:
                    anomaly = ca_diff_v[i]
                    # Mark what kind of bubble and ensure it extends to shallowest point
                    # Had this nice idea to just interpolate bubbles if they stopped and started
                    # but really there is just so much mess at the top of dive the interplations were a mess
                    if iv < start_of_climb_i:
                        dive_bubble.add_anomaly_point(iv, anomaly)
                    else:
                        climb_bubble.add_anomaly_point(iv, anomaly)
                    handled_bubbles_i_v.append(i)
                else:
                    # NOTE: This is typically caused by electrical noise in the C (and likely T) signal (see sg144_ps_022613/p1440003)
                    # We hold on to these points for normal CA processing below, collecting adjacent points if possible
                    # Otherwise the parameters used by qc_checks() will find this as a single conductivity spike
                    log_debug(
                        "Skipping apparent bubble point (%d) too deep (%.1fm)!"
                        % (iv, ct_depth_m_v[iv])
                    )
                    pass

            if len(dive_bubble.points()):
                dive_bubble.add_anomaly_point(valid_i_v[0], 0)  # add the start of dive
                dive_bubble.finalize(
                    "conductivity bubble on dive", ct_depth_m_v, QC_BAD
                )
                good_anomalies_v.append(dive_bubble)  # emit

            if len(climb_bubble.points()):
                climb_bubble.add_anomaly_point(
                    valid_i_v[sg_np - 1], 0
                )  # add the end of the climb
                climb_bubble.finalize(
                    "conductivity bubble on climb", ct_depth_m_v, QC_BAD
                )
                good_anomalies_v.append(climb_bubble)  # emit

            # After dealing with bubbles, drop whatever points were dealt with
            ca_issues_i_v = Utils.setdiff(ca_issues_i_v, handled_bubbles_i_v)
            if len(ca_issues_i_v) == 0:
                return good_anomalies_v, suspect_anomalies_v

        # Now try to find snot at depth
        # This is where all the tricks come into play
        # The basic idea is to collect and pair negative and positive excursions into starts and stops of anomalies
        a = Anomaly()  # start one up
        for i in ca_issues_i_v:
            iv = valid_i_v[i]
            anomaly = ca_diff_v[i]
            if a.collecting():  # are we collecting? (have we seen a negative start?)
                if anomaly > 0.0:  # a step toward recovery...
                    a.add_anomaly_point(iv, anomaly)
                    # Have we recovered from the anomaly? PARAMETER
                    if (
                        a.anomaly_positive_sum > abs(a.anomaly_negative_sum)
                        or abs(a.anomaly_sum) / a.max_excursion() < 0.10
                    ):  # or are we close enough

                        if a.max_excursion() > acceptable_anomaly_threshold:
                            a.finalize(
                                "conductivity anomaly", ct_depth_m_v, None
                            )  # snot at depth
                            if a.max_excursion() < suspect_snot:
                                suspect_anomalies_v.append(a)  # emit for suggestion
                            else:
                                good_anomalies_v.append(a)  # emit
                        else:
                            a.finalize(
                                "SUSPECT weak conductivity anomaly", ct_depth_m_v, None
                            )
                            vertical_anomaly_distance = a.extent()
                            if vertical_anomaly_distance < nearby_snot_distance:
                                suspect_anomalies_v.append(a)  #% emit for suggestion
                            else:
                                log_warning("Weak resolved anomaly skipped: %s" % a)
                        a = Anomaly()  # regardless, start a new one
                else:  # another negative
                    # what about if we have seen a positive?  terminate?
                    # what if we see another negative but the distance has been too great since the last one?
                    vertical_anomaly_distance = sum(
                        abs(diff(ct_depth_m_v[a.last_point() : min(iv + 1, sg_np)]))
                    )  # from last point up to and including this point
                    if (
                        abs(a.anomaly_negative_sum + anomaly)
                        > acceptable_anomaly_threshold
                        and vertical_anomaly_distance  # is it a weak start?
                        > nearby_snot_distance
                    ):  # and distant?
                        # +1 for matlab compat
                        log_warning(
                            "Restarting anomaly after %.2fm: %.4f at %.2fm (%d)"
                            % (
                                vertical_anomaly_distance,
                                anomaly,
                                ct_depth_m_v[iv],
                                iv + 1,
                            )
                        )
                        a = Anomaly()
                        # start a new one
                    a.add_anomaly_point(iv, anomaly)
            else:  # not accumulating yet
                if anomaly > 0.0:
                    # positive transition
                    if anomaly > acceptable_anomaly_threshold:
                        # too deep or clearly not an air bubble
                        # likely snot from start of dive to here....eliminate
                        # +1 for matlab compat
                        log_warning(
                            "Large unexplained positive conductivity anomaly %.4f at %.2f m (%d)"
                            % (anomaly, ct_depth_m_v[iv], iv + 1)
                        )
                else:  # negative transition
                    a.add_anomaly_point(iv, anomaly)

        if a.collecting():  # we had an active anomaly when we ran out
            # we added negative excursion(s) without sufficient positive return excursion(s)
            # if we have signficant excursion under development, warn about that
            if a.max_excursion() > acceptable_anomaly_threshold:
                # some kind of big snot
                vertical_anomaly_distance = a.extent()
                if vertical_anomaly_distance < nearby_snot_distance:
                    a.finalize(
                        "SUSPECT unresolved strong conductivity anomaly",
                        ct_depth_m_v,
                        None,
                    )
                    suspect_anomalies_v.append(a)  # emit for suggestion
                else:
                    log_warning(
                        "Unresolved strong conductivity anomaly skipped: %s" % a
                    )

    return good_anomalies_v, suspect_anomalies_v


class Anomaly(object):
    def __init__(self):
        self.anomaly_v = []
        # the current working anomaly points
        self.anomaly_negative_sum = 0
        # total excusion in negative (start) direction
        self.anomaly_positive_sum = 0
        # total excusion in positive (recovery) direction
        self.anomaly_sum = 0
        # total excursion
        self.extent_m = 0
        # number of meters the anomaly extends vertically
        self.points_i_v = []
        # the full set of indices
        self.description = "anomaly"
        self.qc_tag = QC_NO_CHANGE

    def __str__(self):
        if self.collecting():
            # If you report indices, don't forget +1 for matlab compat
            return "<%d pt %s n:%.2f p:%.2f>" % (
                len(self.points_i_v),
                self.description,
                self.anomaly_negative_sum,
                self.anomaly_positive_sum,
            )
        else:
            return "<empty anomaly>"

    def finalize(self, descr, depth_v, qc_tag=None):
        self.extent_m = sum(abs(diff(depth_v[self.points()])))
        if qc_tag is None:
            qc_tag = (
                QC_BAD
                if (self.extent_m > allowable_cond_anomaly_distance)
                else QC_INTERPOLATED
            )
        self.qc_tag = qc_tag
        tag = "uncorrectable " if qc_tag == QC_BAD else ""
        self.description = "%s%.1fm %s" % (tag, self.extent_m, descr)

    def qc(self):
        return self.qc_tag

    def descr(self):
        return self.description

    def extent(self):
        return self.extent_m

    def max_excursion(self):
        return max(self.anomaly_positive_sum, abs(self.anomaly_negative_sum))

    def collecting(self):
        return len(self.anomaly_v) > 0

    def last_point(self):
        return self.anomaly_v[-1]

    def first_point(self):
        return self.anomaly_v[0]

    def points(self):
        return self.points_i_v

    def add_anomaly_point(self, i, anomaly):
        # i should be valid indices only, not reduced
        a_v = self.anomaly_v
        a_v.append(i)
        a_v = sort(a_v)  # ensure they are in ascending order
        self.anomaly_v = a_v.tolist()
        if anomaly < 0.0:
            self.anomaly_negative_sum += anomaly
        else:
            self.anomaly_positive_sum += anomaly
        self.anomaly_sum += anomaly
        if len(self.anomaly_v) == 1:
            self.points_i_v = [i]
        else:
            self.points_i_v = list(range(self.first_point(), self.last_point() + 1))
        return self.anomaly_sum


def compressee_density(temperature, pressure, fit):
    """Compute the density of compressee

    Input:
    temperature - insitu temperature [degC]
    pressure    - insitu pressure [dbar]
    fit         - a dict of fluid equation of state fit parameters

    Returns:
    density     - density [g/cc]

    Raises:
      Any exceptions raised are considered critical errors and not expected
    """
    A = fit["A"]
    B = fit["B"]
    T = fit["T"]
    P = fit["P"]
    last = ones(len(temperature))
    Tx = [last]  # the zeroth entry
    for i in range(T):
        last = last * temperature
        Tx.append(last)

    last = ones(len(pressure))
    Px = [last]  # the zeroth entry
    for i in range(P + 1):
        last = last * pressure
        Px.append(last)

    rho0 = polyval(A, temperature)

    drho = zeros(len(pressure))
    b = 0
    for n in range(P + 1):
        for m in range(T + 1):
            # compute rho along our grid using analytic integration B*(T^m)*((1/n)*P^(n+1))
            drho = drho + (B[b] / (n + 1)) * Tx[m] * Px[n + 1]
            b = b + 1
    rho = rho0 + drho  # compressee density [kg/m^3]
    rho = rho / 1000  # [g/cc]  (1E3 g/kg)/(1E6 cc/m^3)
    return rho


def compute_displacements(
    tag, horizontal_speed_cm_s_v, delta_time_s_v, total_dive_time_s, head_polar_rad_v
):
    """Given an estimate of horizontal speeds, elapsed times, and headings compute northward and eastward displacements
    Input:
    tag - string indicating the source of horizontal speeds
    horizontal_speed_cm_s_v - speed estimate
    delta_time_s_v - time between estimates (could be zero if stationary)
    total_dive_time_s - total flight time
    head_polar_rad_v - headings in radians

    Returns:
    east_displacement_m_v, north_displacement_m_v -- individual displacements
    east_displacement_m, north_displacement_m -- integrated (total) displacements
    east_average_speed_m_s, north_average_speed_m_s -- average flight model speeds

    Raises:
    None
    """
    z_horizontal_speed_cm_s_v = array(horizontal_speed_cm_s_v)  # make copy
    unkn_i_v = [
        i
        for i in range(len(z_horizontal_speed_cm_s_v))
        if isnan(z_horizontal_speed_cm_s_v[i])
    ]
    z_horizontal_speed_cm_s_v[unkn_i_v] = 0.0
    # see comment in make_dive_profile() about headings in polar coordinates
    # in this case cos() gets the east (U) component; sin() get the north (V) component of speeds
    east_speed_cm_s_v = z_horizontal_speed_cm_s_v * cos(head_polar_rad_v)
    north_speed_cm_s_v = z_horizontal_speed_cm_s_v * sin(head_polar_rad_v)

    # Compute the vehicle displacement through the water, based on the hydro model horizontal speed and hydro model glide angle
    east_displacement_m_v = cm2m * east_speed_cm_s_v * delta_time_s_v
    north_displacement_m_v = cm2m * north_speed_cm_s_v * delta_time_s_v
    east_displacement_m = sum(east_displacement_m_v)
    north_displacement_m = sum(north_displacement_m_v)
    displacement_m = sum(
        sqrt(east_displacement_m_v ** 2 + north_displacement_m_v ** 2)
    )  # total displacement
    log_debug(
        "%s: north_displacement_m = %f, east_displacement_m = %f"
        % (tag, north_displacement_m, east_displacement_m)
    )
    log_debug("%s: displacement_m = %f" % (tag, displacement_m))

    east_average_speed_m_s = east_displacement_m / total_dive_time_s
    north_average_speed_m_s = north_displacement_m / total_dive_time_s
    if False:  # DEBUG
        try:
            average_horizontal_bearing_deg = 90.0 - math.degrees(
                math.atan2(north_average_speed_m_s, east_average_speed_m_s)
            )
        except ZeroDivisionError:  # atan2
            average_horizontal_bearing_deg = 0.0
        if average_horizontal_bearing_deg < 0:
            average_horizontal_bearing_deg = average_horizontal_bearing_deg + 360.0
        average_horizontal_speed_m_s = sqrt(
            east_average_speed_m_s * east_average_speed_m_s
            + north_average_speed_m_s * north_average_speed_m_s
        )
        log_debug(
            "%s: average_horizontal_bearing_deg = %f"
            % (tag, average_horizontal_bearing_deg)
        )
        log_debug(
            "%s: average_horizontal_speed_m_s = %f"
            % (tag, average_horizontal_speed_m_s)
        )
        # return these? average_horizontal_speed_m_s, average_horizontal_bearing_deg

    return (
        east_displacement_m_v,
        north_displacement_m_v,
        east_displacement_m,
        north_displacement_m,
        east_average_speed_m_s,
        north_average_speed_m_s,
    )


def compute_dac(
    north_displacement_m_v,
    east_displacement_m_v,
    north_displacement_m,
    east_displacement_m,
    dive_delta_GPS_lat_m,
    dive_delta_GPS_lon_m,
    total_flight_and_SM_time_s,
):
    # We assume a local co-ordinate system with the origin GPS2
    # Then calculate the diff between GPS_last lat/lon (in m) and model east/north (in m)
    # depth-averaged current is this displacment divided by the dive time

    dac_north_displacement_m = dive_delta_GPS_lat_m - north_displacement_m
    dac_east_displacement_m = dive_delta_GPS_lon_m - east_displacement_m
    dac_north_speed_m_s = dac_north_displacement_m / total_flight_and_SM_time_s
    dac_east_speed_m_s = dac_east_displacement_m / total_flight_and_SM_time_s

    if False:  # DEBUG
        dac_north_speed_cm_s = m2cm * dac_north_speed_m_s
        dac_east_speed_cm_s = m2cm * dac_east_speed_m_s
        dac_speed_cm_s = (
            m2cm
            * math.sqrt(
                dac_north_displacement_m * dac_north_displacement_m
                + dac_east_displacement_m * dac_east_displacement_m
            )
            / total_flight_and_SM_time_s
        )
        try:
            dac_polar_rad = math.atan2(
                dac_north_displacement_m, dac_east_displacement_m
            )
            dac_current_direction_deg = 90.0 - math.degrees(dac_polar_rad)
        except ZeroDivisionError:  # atan2
            dac_current_direction_deg = 0.0

        if dac_current_direction_deg < 0:
            dac_current_direction_deg = dac_current_direction_deg + 360.0

        log_debug(
            "dac_speed_cm_s = %f, dac_current_direction_deg = %f"
            % (dac_speed_cm_s, dac_current_direction_deg)
        )
        log_debug("dac_polar_rad = %f" % dac_polar_rad)
        log_debug(
            "dac_north_displacement_m = %f, dac_east_displacement_m = %f"
            % (dac_north_displacement_m, dac_east_displacement_m)
        )
        log_debug(
            "dac_north_speed_cm_s = %f, dac_east_speed_cm_s = %f"
            % (dac_north_speed_cm_s, dac_east_speed_cm_s)
        )

    return (dac_east_speed_m_s, dac_north_speed_m_s)


def compute_lat_lon(
    dac_east_speed_m_s,
    dac_north_speed_m_s,
    GPS2_lat_dd,
    GPS2_lon_dd,
    east_displacement_m_v,
    north_displacement_m_v,
    delta_time_s_v,
    dive_mean_lat_factor,
):
    # Calculate the lat/lon for each sample

    # Convert the DAC to polar co-ords to get the magntitude and direction
    # For each sample point, add the model displacement and the DAC displacement to get the adjusted displacement
    # Then run through the updated displacements and produce the lat/lon, with a running current position - final value should be GPS last

    north_corr_displacement_m_v = north_displacement_m_v + (
        dac_north_speed_m_s * delta_time_s_v
    )
    east_corr_displacement_m_v = east_displacement_m_v + (
        dac_east_speed_m_s * delta_time_s_v
    )
    # Use incremental trapezoidal integration of displacements to compute lat/lon dive positions from base location
    north_corr_displacement_m_v = scipy.integrate.cumtrapz(
        north_corr_displacement_m_v, initial=0.0
    )
    east_corr_displacement_m_v = scipy.integrate.cumtrapz(
        east_corr_displacement_m_v, initial=0.0
    )

    dive_pos_lat_dd_v = GPS2_lat_dd + (north_corr_displacement_m_v / m_per_deg)
    dive_pos_lon_dd_v = GPS2_lon_dd + (
        east_corr_displacement_m_v / (m_per_deg * dive_mean_lat_factor)
    )
    lon_np = len(dive_pos_lon_dd_v)
    # Moving from western hemisphere to eastern hemisphere?
    hemi_i_v = [i for i in range(lon_np) if dive_pos_lon_dd_v[i] > 180.0]
    dive_pos_lon_dd_v[hemi_i_v] -= 360.0
    # Moving from eastern hemisphere to western hemisphere?
    hemi_i_v = [i for i in range(lon_np) if dive_pos_lon_dd_v[i] < -180.0]
    dive_pos_lon_dd_v[hemi_i_v] += 360.0

    return (dive_pos_lat_dd_v, dive_pos_lon_dd_v)


def compute_kistler_pressure(kistler_cnf, log_f, counts_v, temp_v):
    """Compute pressure [psi] based on counts, the ADC details, and the prevailing temperature
    using a quadratic Kistler calibration. Do not attempt to tare to sealevel; responsibility of caller
    """
    # Set up default values for truck ADC, which the cnf might supply as an override
    default_values = {
        "internal_gain": 1.0,
        "AD_counts": 16777215.0,
        "glider_refV": 2.495,
        "cal_temperature": 25.0,
    }

    for (var, default_value) in list(default_values.items()):
        try:
            default_value = kistler_cnf[var]  # override?
        except KeyError:
            kistler_cnf[var] = default_value  # missing so assert default
    # Compute ADC counts_per_mVpV, since the Kistler calibration converts mV to psi
    try:
        counts_per_mVpV = kistler_cnf["counts_per_mVpV"]
    except KeyError:
        try:
            glider_V_supply = 5.0
            # [V]
            kistler_V_supply = 10.0
            # [V]
            V_per_mV = 1.0 / 1000.0

            gain = kistler_cnf["internal_gain"] * float(log_f.data["$AD7714Ch0Gain"])
            cnts_per_volt = kistler_cnf["AD_counts"] / kistler_cnf["glider_refV"]
            counts_per_mVpV = (
                gain
                * (glider_V_supply / kistler_V_supply)
                * cnts_per_volt
                * V_per_mV
                * kistler_V_supply
            )  # [counts/(mV/V)] (sensor output is in mV/V)
            kistler_cnf["counts_per_mVpV"] = counts_per_mVpV  # cache it
        except KeyError:
            raise RuntimeError("Unable to compute counts per mV for Kistler conversion")

    x = counts_v / counts_per_mVpV  # mV
    x2 = x * x
    temp_diff = temp_v - kistler_cnf["cal_temperature"]
    temp_diff2 = temp_diff * temp_diff
    try:
        press_v = (
            kistler_cnf["A1"]
            + kistler_cnf["A2"] * x
            + kistler_cnf["A3"] * x2
            + kistler_cnf["A4"] * temp_diff
            + kistler_cnf["A5"] * x * temp_diff
            + kistler_cnf["A6"] * x2 * temp_diff
            + kistler_cnf["A7"] * temp_diff2
            + kistler_cnf["A8"] * x * temp_diff2
            + kistler_cnf["A9"] * x2 * temp_diff2
        )
    except KeyError:
        try:
            # Old style conversion from calsheet (prior to 2016)
            # assumes you always supply p_span as 1500 or 10000 depending on the model (DG, or not)
            xo_T = (
                kistler_cnf["x_o_ref"]
                + kistler_cnf["xot1"] * temp_diff
                + kistler_cnf["xot2"] * temp_diff2
            )
            xs_T = (
                kistler_cnf["x_s_ref"]
                + kistler_cnf["xst1"] * temp_diff
                + kistler_cnf["xst2"] * temp_diff2
            )
            press_linear_psi = kistler_cnf["p_span"] * (x - xo_T) / (xs_T - xo_T)
            press_quad_psi = kistler_cnf["x2"] * (x2 + xo_T * xs_T + x * (xo_T + xs_T))
            press_v = press_linear_psi + press_quad_psi
            # psi
        except KeyError:
            raise RuntimeError(
                "Unable to find conversion parameters for Kistler conversion"
            )

    # deliberately NOT adding PRESSURE_YINT
    return press_v  # [psi]


def correct_heading(
    compass_name,
    globals_d,
    magcal_filename,
    magcal_variable,
    magcalfile_root_name,
    mission_dir,
    Mx,
    My,
    Mz,
    head,
    pitch,
    roll,
    pitchAD,
):
    """corrects compass heading based on mag data

    Input:
        magcal_filename
        magcal_variable
        Mx, My, Mz, pitch, roll
        pitchAD
    Output:
        new_head - Updated headings, None if update could not be performed
                   Note: None is not an error condition - the logfile should be consulted for any actual processing
                   errors
    SideEffects:
        Modifies globals_d with new contents of the magacal_filename, if appropriate
    """

    contents = new_contents = abc = pqrc = None

    # Since we have the original mag xyz data and head was derived using the previous cal coefficients
    # we are free to update stored headings with our new guess.

    # Look up any old contents to recompute if we didn't save the results
    try:
        contents = globals_d[magcal_variable]  # old version?
    except KeyError:
        pass
    else:
        (abc, pqrc) = BaseMagCal.parseMagCal(contents)
        if abc is None or pqrc is None:
            log_warning(
                "Previously stored contents not parseable - ignoring", alert="MAGCAL"
            )  # parseMagCal already complained about parsing
            globals_d[magcal_variable] = None
            contents = abc = pqrc = None

    # Search for a recently uploaded version?
    if magcal_filename is not None and magcal_filename.lower() == "search":
        magcal_filename = Utils.find_recent_basestation_file(
            mission_dir, magcalfile_root_name, True
        )

    # correction requested - override
    if magcal_filename is not None:  # they want to supply or override any contents
        if not os.path.exists(magcal_filename):
            log_warning(
                "MagCalFile %s does not exist" % magcal_filename, alert="MAGCAL"
            )
        else:
            new_contents = BaseMagCal.readMagCalFile(magcal_filename)
            if new_contents is not None:
                (new_abc, new_pqrc) = BaseMagCal.parseMagCal(new_contents)
                if new_abc is None or new_pqrc is None:
                    log_warning(
                        "Ignoring contents of %s" % magcal_filename, alert="MAGCAL"
                    )
                    new_contents = None
                else:
                    globals_d[magcal_variable] = new_contents
                    abc = new_abc
                    pqrc = new_pqrc

    if new_contents is not None:
        log_info("Using contents of %s to correct heading" % magcal_filename)
    elif contents is not None:
        log_info(
            "Correcting heading using previously-stored %s calibration data"
            % compass_name
        )
    else:
        log_warning("Not correcting %s heading" % compass_name)
        return None

    np = len(Mx)

    # In case this is a DG, get the pitchAD info
    new_head = zeros(np)
    for ii in range(np):
        new_head[ii] = BaseMagCal.compassTransform(
            abc,
            pqrc,
            pitchAD[ii] if pitchAD is not None else None,
            roll[ii],
            pitch[ii],
            (Mx[ii], My[ii], Mz[ii]),
        )
        # sys.stdout.write("%.2f %.2f\n" % (heading[i], new_head[i]))
    if new_contents is not None:
        # report RMS value only when the cal data changed
        delta_head_v = head - new_head
        hemi_i_v = [i for i in range(np) if delta_head_v[i] > 180.0]
        delta_head_v[hemi_i_v] -= 360.0
        hemi_i_v = [i for i in range(np) if delta_head_v[i] < -180.0]
        delta_head_v[hemi_i_v] += 360.0
        rms = sqrt(mean(delta_head_v ** 2))
        log_info(
            "Reported %s heading vs corrected heading RMS: %f" % (compass_name, rms)
        )
        # SyntaxError: "can not delete variable 'delta_head_v' referenced in nested scope"
        # del hemi_i_v, delta_head_v
        del hemi_i_v

    return new_head


# TODO:
# If any of the NODC.cnf files are changed, the globals could be out of date
# We don't have a mode where we simply update the files for that reason
# but perhaps the future NODC.py system that ships data will handle that bit
# In the meantime, --force is your friend
def load_dive_profile_data(
    base_opts,
    ignore_existing_netcdf,
    nc_dive_file_name,
    eng_file_name=None,
    log_file_name=None,
    sg_calib_file_name=None,
    logger_eng_files=None,
    apply_sg_config_constants=True,
):
    """Load most-recent data from the appropriate sounrces, if possible

    Input:
    base_opts - the base options structure
    ignore_existing_netcdf - if the netCDF file exists, its contents will be ignored
    nc_dive_file_name - fully qualifed path to NetCDF file (required)
    eng_file_name - fully qualifed path to eng file (optional)
    log_file_name - fully qualifed path to log file (optional)
    sg_calib_file_name - fully qualified path to sg_calib_file (optional)
    logger_eng_files - a list of files to read for logger eng files, if any (WHY?)
    apply_sg_config_constants - whether to add the defaults to calib_consts[]

    Returns:
    Status - 0 - needed raw data unavailable, 1 - all raw data and results up-to-date, 2 - some raw data updated; results need updating
    globals_d - a dictionary of globals, always scalar
    log_f - a log structure
    eng_f - an eng structure
    calib_consts - calibration constants dictionary
    results_d - a dictionary of derived results, or None if needs recomputation
    directives - an instance of ProfileDirectives appropriate for this dive
    nc_info_d - information on dimension names and sizes
    instruments_d - information on instruments used for each vector variable, if any

    Raises:
    None
    """
    # set up logging

    log_debug(
        "load_dive_profile_data,ignore_existing_netcdf:%s,nc_dive_file_name:%s,eng_file_name:%s,log_file_name:%s,sg_calib_file_name:%s,logger_eng_files:%s"
        % (
            nc_dive_file_name,
            ignore_existing_netcdf,
            eng_file_name,
            log_file_name,
            sg_calib_file_name,
            logger_eng_files,
        )
    )

    log_debug("Processing %s" % nc_dive_file_name)

    status = 0  # assume we have issues loading data
    drv_file_name = os.path.join(base_opts.mission_dir, "sg_directives.txt")
    # make these file entries look like they came from Sensors
    file_table = {
        "ncf": [[{"file_name": nc_dive_file_name}], True, 0, None, False],
        "log": [[{"file_name": log_file_name}], True, 0, None, True],
        "eng": [[{"file_name": eng_file_name}], True, 0, None, True],
        "sgc": [[{"file_name": sg_calib_file_name}], True, 0, None, True],
        "drv": [[{"file_name": drv_file_name}], True, 0, None, False],
    }
    # BUG: If for some reason you have scicon or tmicl or other sensor data (in the nc file)
    # but you don't have the original eng files locally we don't get those in the logger_eng_files
    # list, obviously.  But if you happen to have the eng, log, and sgc files above
    # we think there is nothing else needed.  And then if you ignore_existing_netcdf then
    # we think we can get all the data from those files only and then lose later, typically
    # because there is no CT data.  This happens if you --force MakeDiveProfiles
    # MORAL: Make sure you don't have that partial set of raw files around...
    if logger_eng_files:
        for lf in logger_eng_files:
            try:
                eng_file_reader = lf["eng_file_reader"]
                for sensor in list(lf["eng_files"].keys()):
                    # file_table[sensor] = [lf['eng_files'][sensor], True, 0, eng_file_reader,True]
                    file_table["%s_%s" % (lf["logger_prefix"], sensor)] = [
                        lf["eng_files"][sensor],
                        True,
                        0,
                        eng_file_reader,
                        True,
                    ]
            except KeyError:
                pass  # no files or no reader

    missing_files = []  # files required for reload
    for file_type, file_info in list(file_table.items()):
        (
            file_names,
            file_exists,
            file_time,
            eng_file_reader,
            required_for_reload,
        ) = file_info
        for file_entry in file_names:
            file_name = file_entry["file_name"]
            if file_name:
                file_exists = file_exists and os.path.exists(file_name)
                if file_exists:
                    file_time = max(file_time, os.path.getmtime(file_name))
                else:
                    if required_for_reload:
                        missing_files.append(file_name)
            else:
                file_exists = False
        file_table[file_type] = [
            file_names,
            file_exists,
            file_time,
            eng_file_reader,
            required_for_reload,
        ]

    _, drv_file_exists, drv_file_time, _, _ = file_table["drv"]
    _, eng_file_exists, eng_file_time, _, _ = file_table["eng"]
    _, log_file_exists, log_file_time, _, _ = file_table["log"]
    _, sgc_file_exists, sgc_file_time, _, _ = file_table["sgc"]
    _, ncf_file_exists, ncf_file_time, _, _ = file_table["ncf"]

    try:  # RuntimeError
        load_from_nc = True
        if ignore_existing_netcdf:
            # If all the original files are available, skip nc file rebuild from originals only.  Else recompute from nc and whatever files are around.
            if len(missing_files):
                # raise RuntimeError, "Missing files to ignore_existing_netcdf %s - skipping %s" % (missing_files, nc_dive_file_name)
                log_warning(
                    "Missing %s; rebuilding from data in %s"
                    % (missing_files, nc_dive_file_name)
                )
            else:
                ncf_file_exists = (
                    False  # ignore the file -- force reload from raw files
                )

        if not ncf_file_exists:
            load_from_nc = False  # skip loading from an NC file
            ncf_file_time = 0  # ensure we load from other files
            if len(missing_files):
                # we could have been called with just an nc file to load
                # and all/some other files None, which is not an error per se
                raise RuntimeError("Missing data files: %s" % missing_files)
            else:
                log_info("Loading data from original files")

        # If we get here we think we can load data from variaus sources
        log_f = None
        calib_consts = {}
        globals_d = {}
        results_d = {}
        nc_info_d = {}
        instruments_d = {}
        dive_num = get_dive(nc_dive_file_name if ncf_file_exists else log_file_name)
        directives = ProfileDirectives(base_opts.mission_dir, dive_num)
        if ncf_file_exists:
            if load_from_nc:  # TODO eventually lose this and outdent
                nc_file_parsable = True  # assume the best
                try:
                    dive_nc_file = Utils.open_netcdf_file(nc_dive_file_name, "r")
                    try:
                        version = getattr(dive_nc_file, "file_version")
                    except:
                        version = 1.0
                    if type(version) is bytes:
                        version = version.decode("utf-8")
                    if not type(version) is str:
                        # Old file; convert to string
                        version = "%.02f" % version
                    if Utils.normalize_version(version) < Utils.normalize_version(
                        required_nc_fileversion
                    ):
                        log_error(
                            "%s is a version %s netCDF file - this basestation requires %s or later"
                            % (nc_dive_file_name, version, required_nc_fileversion)
                        )
                        dive_nc_file.close()  # close the file
                        nc_file_parsable = False  # can't really trust our inversion scheme so re-read from raw files
                        status = 0  # unable to read
                    if Utils.normalize_version(version) < Utils.normalize_version(
                        mission_per_dive_nc_fileversion
                    ):
                        log_info(
                            "%s is a version %s netCDF file - requires updating to %s"
                            % (
                                nc_dive_file_name,
                                version,
                                mission_per_dive_nc_fileversion,
                            )
                        )
                        status = 2  # requires update
                    else:
                        status = 1  # looks up-to-date
                except:  # can't open file
                    log_error("Unable to open %s" % nc_dive_file_name, "exc")
                    nc_file_parsable = False
                    ncf_file_exists = False
                    ncf_file_time = 0

                if nc_file_parsable:
                    log_debug("Reloading data from %s" % nc_dive_file_name)
                    # reload and initialize from nc file
                    # this will contain the last gc and gps arrays
                    log_f = LogFile.LogFile()
                    log_f.data = {}
                    log_f.gc_data = {}
                    # Initialize in case this is an old version nc file
                    log_f.gc_state_data = {"secs": [], "state": [], "eop_code": []}
                    eng_f = DataFiles.DataFile("eng", None)
                    eng_cols = []
                    eng_data = []

                    sgc_var = re.compile("^%s" % nc_sg_cal_prefix)
                    log_var = re.compile("^%s" % nc_sg_log_prefix)
                    eng_var = re.compile("^%s" % nc_sg_eng_prefix)
                    gc_var = re.compile("^%s" % nc_gc_prefix)
                    gc_state_var = re.compile("^%s" % nc_gc_state_prefix)

                    for global_var in list(
                        nc_global_variables.keys()
                    ):  # see comment in BaseNetCDF.py about dir(dive_nc_file):
                        try:
                            globals_d[global_var] = getattr(dive_nc_file, global_var)
                        except:
                            pass  # optional variable
                        else:
                            if isinstance(globals_d[global_var], bytes):
                                globals_d[global_var] = globals_d[global_var].decode(
                                    "utf-8"
                                )

                    # Reconstitute the header information from globals
                    # these globals are always available on later versions
                    start_ts = globals_d["start_time"]
                    eng_f.start_ts = time.gmtime(start_ts)
                    log_f.start_ts = eng_f.start_ts
                    log_f.version = globals_d["seaglider_software_version"]
                    eng_f.version = log_f.version
                    log_f.mission = globals_d["mission"]
                    eng_f.mission = log_f.mission
                    log_f.glider = globals_d["glider"]
                    eng_f.glider = log_f.glider
                    log_f.dive = globals_d["dive_number"]
                    eng_f.dive = log_f.dive

                    # IMPORTANT NOTE: if we don't .copy() all vectors then when we (re)open the nc file for write below
                    # the underlying data is mapped out and crashes python and the debugger!
                    # (This is critical for raw data that is retained by the caller; not so much for results, etc. that are rebuilt)
                    for (dive_nc_varname, nc_var) in list(
                        dive_nc_file.variables.items()
                    ):
                        nc_typecode = nc_var.typecode()
                        nc_string = nc_typecode == "c"
                        nc_is_scalar = (
                            len(nc_var.shape) == 0
                        )  # treat strings as scalars
                        nc_dims = (
                            nc_var.dimensions
                        )  # tuple of dim_names ('sg_data_point',) or ()
                        l_nc_dims = len(nc_dims)
                        try:
                            md = nc_var_metadata[dive_nc_varname]
                        except KeyError:
                            # This variable/data came from a prior version of the basestation
                            # where the metadata was created at least once before, perhaps in the dim past.
                            # Preserve any attributes.  At worst complain under debug that a variable wasn't predeclared before
                            # but that could be because a sensor cnf, extension, or scicon eng file isn't available locally.
                            # We also preserve the data and pass it along without complaint.
                            attributes = {}
                            if getattr(nc_var, "_attributes", False):
                                for key, value in list(nc_var._attributes.items()):
                                    attributes[key] = value
                            if nc_is_scalar or nc_string:
                                # Let caller complain if they can't handle this scalar...
                                # This often happens with sg_cal variables.  We provide a default entry
                                # NOTE: create_nc_var makes a similar complaint but also writes them.
                                log_debug(
                                    "Undeclared scalar variable %s of type %s"
                                    % (dive_nc_varname, nc_typecode)
                                )
                                # this will add it to the appropriate datastructure below depending on prefix
                                md = form_nc_metadata(
                                    None,
                                    nc_data_type=nc_typecode,
                                    meta_data_d=attributes,
                                )  # treat as a scalar
                            else:
                                log_debug(
                                    "Metadata for variable %s%s was not pre-declared"
                                    % (dive_nc_varname, nc_dims)
                                )
                                nc_dim_infos = ()
                                for nc_sensor_mdp_dim in nc_dims:
                                    if nc_sensor_mdp_dim in list(
                                        nc_mdp_data_info.values()
                                    ):
                                        # find the associated info for this dimension
                                        for info, dim in list(nc_mdp_data_info.items()):
                                            if nc_sensor_mdp_dim == dim:
                                                nc_sensor_mdp_info = info
                                                break
                                    else:
                                        # make one up and register it...this can happen if you are reading an nc file
                                        # and the dimension was created on the fly from a sensor that needed to look at its eng file
                                        nc_sensor_mdp_info = (
                                            "%s_info" % nc_sensor_mdp_dim
                                        )
                                        log_debug(
                                            "%s: %s assigned to %s"
                                            % (
                                                dive_nc_varname,
                                                nc_sensor_mdp_dim,
                                                nc_sensor_mdp_info,
                                            )
                                        )
                                        register_sensor_dim_info(
                                            nc_sensor_mdp_info,
                                            nc_sensor_mdp_dim,
                                            None,
                                            True,
                                            None,
                                        )  # No clue about time var
                                    nc_dim_infos = nc_dim_infos + (nc_sensor_mdp_info,)
                                # Don't include in MMT/MMP
                                md = form_nc_metadata(
                                    None, False, nc_typecode, attributes, nc_dim_infos
                                )
                            # if we make it here, intern the created md, which will silence on write
                            nc_var_metadata[dive_nc_varname] = md

                        (
                            include_in_mission_profile,
                            nc_data_type,
                            meta_data_d,
                            mdp_dim_info,
                        ) = md
                        log_debug(
                            "Processing %s%s (%s)"
                            % (dive_nc_varname, nc_dims, nc_typecode)
                        )
                        # NOTE: Every time we skip a variable below it is lost if we rewrite the nc file.  If it is a bit of raw data
                        # this violates the stricture that all raw data is preserved.  The only recourse is to rebuild from the original files
                        # with an updated basestation
                        if nc_typecode != nc_data_type:
                            if (
                                nc_data_type == "Q" and nc_typecode == "c"
                            ) or (  # QC vectors are encoded as strings
                                nc_data_type == "d" and nc_typecode == "i"
                            ):  # netcdf/numpy handles i to d conversion (e.g., gc_pitch_ad was i, now d)
                                pass
                            else:
                                # We have an expected type mismatch we can't deal with easily...
                                # When we 'upgrade' a log parameters (e.g., $MEM) from a double to a string because of extra members, we need to convert types
                                # Also, if we define new log parameters but don't declare them, they are saved as strings and later we may need to convert them
                                # This works for scalars only...
                                nc_var_convert = None
                                if len(mdp_dim_info) == 0:  # scalar?
                                    if nc_typecode == "c" and nc_data_type in [
                                        "d",
                                        "i",
                                    ]:  # convert string to single scalar
                                        try:
                                            nc_dims = mdp_dim_info
                                            nc_var_convert = (
                                                dive_nc_file.createVariable(
                                                    dive_nc_varname,
                                                    nc_data_type,
                                                    nc_dims,
                                                )
                                            )
                                            convert_f = (
                                                float if nc_data_type == "d" else int
                                            )
                                            # this can fail if you have a string like '1234,5678,9012' etc.
                                            nc_var_convert.assignValue(
                                                convert_f(
                                                    nc_var[:].tobytes().decode("utf-8")
                                                )
                                            )
                                            log_debug(
                                                "Converted %s from '%s' to '%s'"
                                                % (
                                                    dive_nc_varname,
                                                    nc_typecode,
                                                    nc_data_type,
                                                )
                                            )
                                        except:
                                            log_error(
                                                "Failed to convert %s from string '%s' to type '%s'"
                                                % (
                                                    dive_nc_varname,
                                                    nc_var[:].to_string(),
                                                    nc_data_type,
                                                )
                                            )
                                            nc_var_convert = None  # oh well...

                                    elif (
                                        nc_typecode in ["d", "i"]
                                        and nc_data_type == "c"
                                    ):  # convert a scalar to a string
                                        try:
                                            value_string = "%g" % nc_var.getValue()
                                            l_value_string = len(value_string)
                                            dim_name = "__%s_convert" % dive_nc_varname
                                            nc_dims = (dim_name,)
                                            dive_nc_file.createDimension(
                                                dim_name, l_value_string
                                            )
                                            nc_var_convert = (
                                                dive_nc_file.createVariable(
                                                    dive_nc_varname,
                                                    nc_data_type,
                                                    nc_dims,
                                                )
                                            )
                                            nc_var_convert[:] = value_string
                                            log_debug(
                                                "Converted %s from type '%s' to a string"
                                                % (dive_nc_varname, nc_typecode)
                                            )
                                        except:
                                            log_error(
                                                "Failed to convert %s from %g to a string"
                                                % (dive_nc_varname, nc_var.getValue())
                                            )
                                            nc_var_convert = None  # oh well...

                                if (
                                    nc_var_convert
                                ):  # were we able to coerce to a new variable?
                                    # reset these variables to reflect the new variable
                                    nc_typecode = nc_data_type
                                    nc_string = nc_typecode == "c"
                                    l_nc_dims = len(nc_dims)
                                    nc_var = nc_var_convert  # use this new nc_var below
                                else:
                                    # Must rebuild the file from the original log/eng files
                                    log_error(
                                        "Expecting %s as type for %s but got %s -- skipping"
                                        % (nc_data_type, dive_nc_varname, nc_typecode)
                                    )
                                    continue  # drop it

                        if mdp_dim_info:
                            if l_nc_dims != len(mdp_dim_info):
                                log_error(
                                    "Expecting %s as dimensions for %s but got %s -- skipping"
                                    % (mdp_dim_info, dive_nc_varname, nc_dims)
                                )
                                continue  # drop it

                            # NOTE: this dim name could be different from what was registered (pre-declared)
                            # because, e.g., some scicon data was not pre-declared, we wrote with made up dim_names
                            # then later it was pre-declared and now we are reading that old nc file, which wasn't re-made
                            # The problem is the order in which variables are presented from the nc file is random
                            # so there is no way to know which given nc dim name from the file is the 'right' one to use
                            # FIX: If it is a data info we can see if the name matches and if not, use the default instead?? else punt
                            for dim in range(l_nc_dims):
                                this_dim = nc_dims[dim]
                                this_mdi = mdp_dim_info[dim]
                                if this_mdi in nc_data_infos:
                                    default_dim = nc_mdp_data_info[this_mdi]
                                    if this_dim != default_dim:
                                        log_warning(
                                            "Reassigning %s dimension from %s to %s"
                                            % (dive_nc_varname, this_dim, default_dim)
                                        )
                                        this_dim = default_dim
                                        status = (
                                            2  # force reconstruction with new dim names
                                        )
                                else:
                                    pass  # punt (warn?)
                                assign_dim_info_dim_name(nc_info_d, this_mdi, this_dim)
                                assign_dim_info_size(
                                    nc_info_d,
                                    this_mdi,
                                    dive_nc_file.dimensions[this_dim],
                                )
                        elif (
                            l_nc_dims
                        ):  # expecting no array (nc_scalar) but we have an array...
                            if nc_data_type not in ["c", "Q"]:  # ignore strings
                                log_error(
                                    "Expecting a scalar for %s but got %s -- skipping"
                                    % (dive_nc_varname, nc_dims)
                                )
                                continue  # drop it

                        if sgc_var.search(dive_nc_varname):
                            prefix, variable = sgc_var.split(dive_nc_varname)
                            if nc_is_scalar:
                                calib_consts[variable] = nc_var.getValue()
                            else:  # nc_string
                                calib_consts[variable] = (
                                    nc_var[:].tobytes().decode("utf-8")
                                )  # string comments

                        elif log_var.search(dive_nc_varname):
                            if dive_nc_varname in [
                                "log_gps_lat",
                                "log_gps_lon",
                                "log_gps_time",
                                "log_gps_first_fix_time",
                                "log_gps_final_fix_time",
                                "log_gps_hdop",
                                "log_gps_magvar",
                                "log_gps_driftspeed",
                                "log_gps_driftheading",
                                "log_gps_n_satellites",
                                "log_gps_hpe",
                                "log_gps_qc",
                            ]:
                                # move these arrays to results_d, not log_f
                                results_d[dive_nc_varname] = nc_var[
                                    :
                                ].copy()  # always an array
                                continue
                            prefix, variable = log_var.split(dive_nc_varname)
                            variable = (
                                "$" + variable
                            )  # restore leading parameter character
                            # log_info(variable) # DEBUG when unknown variables fail to load
                            if nc_data_type == "c" or nc_string:
                                value = nc_var[:].tobytes().decode("utf-8")
                                # deal w/ GPS strings
                                if variable in ["$GPS1", "$GPS2", "$GPS"]:
                                    value = GPS.GPSFix(
                                        value,
                                        start_date_str=time.strftime(
                                            "%m %d %y", eng_f.start_ts
                                        ),
                                    )
                            else:  # 'd' or 'i'
                                value = nc_var.getValue()
                            log_f.data[variable] = value

                        # Parse for gc_state_ vars before gc_ vars since they share a prefix
                        elif gc_state_var.search(dive_nc_varname):
                            prefix, col_name = gc_state_var.split(dive_nc_varname)
                            log_f.gc_state_data[col_name] = nc_var[
                                :
                            ].copy()  # always an array

                        elif gc_var.search(dive_nc_varname):
                            prefix, col_name = gc_var.split(dive_nc_varname)
                            log_f.gc_data[col_name] = nc_var[
                                :
                            ].copy()  # always an array

                        elif eng_var.search(dive_nc_varname):
                            # CONSIDER change eng reader to build columns as it goes and make a dictionary
                            prefix, col_name = eng_var.split(dive_nc_varname)
                            eng_cols.append(col_name)
                            eng_data.append(nc_var[:].copy())  # always an array
                            try:
                                instruments_d[dive_nc_varname] = getattr(
                                    nc_var, "instrument"
                                ).decode("utf-8")
                            except:
                                pass

                        else:
                            # must be another array or scalar
                            # put it on results
                            if nc_data_type == "Q":  # Handle QC encoding
                                # verify nc_typecode == 'c'
                                qc_v = nc_var[:]  # get the characters
                                results_d[dive_nc_varname] = decode_qc(qc_v)
                                continue  # move on...

                            if dive_nc_varname == "directives":
                                directives.parse_string(
                                    nc_var[:].tobytes().decode("utf-8")
                                )
                                continue

                            if nc_data_type == "c" or nc_string:
                                results_d[dive_nc_varname] = (
                                    nc_var[:].tobytes().decode("utf-8")
                                )
                            elif nc_is_scalar:
                                results_d[dive_nc_varname] = nc_var.getValue()
                            else:
                                results_d[dive_nc_varname] = nc_var[:].copy()
                                try:
                                    instruments_d[dive_nc_varname] = getattr(
                                        nc_var, "instrument"
                                    ).decode("utf-8")
                                except:
                                    pass

                    dive_nc_file.close()
                    num_rows = len(eng_data)
                    sg_np = len(eng_data[0])
                    data = zeros((sg_np, num_rows), float)
                    for i in range(num_rows):
                        for j in range(sg_np):
                            data[j][i] = eng_data[i][j]  # transpose
                    # column order doesn't actually matter as long as they are in sync with data
                    eng_f.data = data
                    eng_f.columns = eng_cols
                    # all done with these vars
                    del data, eng_cols, eng_data
                    # now see if we need to update the nc data from raw files

        # reload from original data or update nc data
        if sgc_file_exists and sgc_file_time > ncf_file_time:
            if ncf_file_time:
                log_debug("Updating variables from %s" % sg_calib_file_name)
            local_calib_consts = getSGCalibrationConstants(
                sg_calib_file_name, suppress_required_error=True
            )
            if not local_calib_consts:
                raise RuntimeError("Could not process %s" % sg_calib_file_name)
            # Update non-None values from local into calib_consts from any nc file
            # None values occur as default values for required_keys but if we read values
            # for an nc file this permits using those values in the presence of a nearly-empty
            # sg_calib_constants.m file (e.g., it only has id_str, etc.)
            # The better alternative is to run write_sg_calib_constants_nc.m to prepare
            # an sg_calib_constants.m file from an nc file if you don't have one
            # This code shouldn't require it but sometimes old matlab code does require one
            for key, value in list(local_calib_consts.items()):
                if value is not None:
                    calib_consts[key] = value
            status = 2  # raw data changed; results need updating

        if log_file_exists and log_file_time > ncf_file_time:
            if ncf_file_time:
                log_debug("Updating data from %s" % log_file_name)
            log_f = LogFile.parse_log_file(log_file_name, base_opts.mission_dir)
            if not log_f:
                raise RuntimeError("Could not parse %s" % log_file_name)
            assign_dim_info_size(
                nc_info_d, nc_gc_event_info, len(log_f.gc_data["st_secs"])
            )
            if len(log_f.gc_state_data["secs"]) > 0:  # any STATE data?
                assign_dim_info_size(
                    nc_info_d, nc_gc_state_info, len(log_f.gc_state_data["secs"])
                )
            assign_dim_info_size(nc_info_d, nc_gps_info_info, 3)
            # Add defaults only after possibly updating sg_calib_constants data
            status = 2  # raw data changed; results need updating

        if not log_f:
            # In the case of a corrupted nc file and no original files we won't have a log_f structure
            # at this point.  Unable to continue
            status = 0  # let caller know the bad news...
            raise RuntimeError(
                "Could not determine log info for %s" % nc_dive_file_name
            )

        # At this point calib_consts[] contains just the explicitly set/stored variables from (past) sg_calib_constants.m files
        # Do this patch for old files and then see if we want to add the default values.
        try:
            # Older versions of the SBE43 corrections used PCor == 0 to signal the use of newer style correction
            # Don't bother using or reporting this variable to netcdf file.
            # Normally this check would be in Sensors/sbe43_ext.py but
            # we do this here just in case we die below we don't complain about missing metadata
            if calib_consts["PCor"] == 0:
                del calib_consts["PCor"]
        except KeyError:
            pass

        # NOTE: MDP does this step later on a copy of the explicit variables used for saving
        if apply_sg_config_constants:
            sg_config_constants(
                calib_consts,
                getattr(log_f.data, "$DEEPGLIDER", 0),
                ("gpctd_time" in results_d),
            )  # supply defaults, calib_consts updated by side effect

        if eng_file_exists and eng_file_time > ncf_file_time:
            if ncf_file_time:
                log_debug("Updating data from %s" % eng_file_name)
            eng_f = DataFiles.process_data_file(eng_file_name, "eng", calib_consts)
            if not eng_f:
                raise RuntimeError("Could not parse %s" % eng_file_name)
            status = 2  # raw data changed; results need updating
        else:
            # If the eng_f object was created before the calib_consts was reconstructed, apply it here
            # before the call to remap_engfile_columns
            eng_f.calib_consts = calib_consts

        # regardless of source, remap these column names
        eng_f.remap_engfile_columns()
        if sg_ct_type == 4 and eng_f.get_col("rbr_pressure") is not None:

            rbr_good_press_i_v = np.logical_not(np.isnan(eng_f.get_col("rbr_pressure")))
            rbr_pressure = Utils.interp1d(
                eng_f.get_col("elaps_t")[rbr_good_press_i_v],
                eng_f.get_col("rbr_pressure")[rbr_good_press_i_v],
                eng_f.get_col("elaps_t"),
                kind="linear",
            )
            eng_f.update_col("rbr_pressure", rbr_pressure)
            sg_depth = Utils.interp1d(
                eng_f.get_col("elaps_t")[rbr_good_press_i_v],
                eng_f.get_col("depth")[rbr_good_press_i_v],
                eng_f.get_col("elaps_t"),
                kind="linear",
            )
            eng_f.update_col("depth", sg_depth)

        sg_np = len(eng_f.get_col(eng_f.columns[0]))
        assign_dim_info_size(nc_info_d, nc_sg_data_info, sg_np)
        for column in eng_f.columns:
            nc_var_name = nc_sg_eng_prefix + column
            try:
                md = nc_var_metadata[nc_var_name]
            except KeyError:
                log_error("Unknown nc metadata for %s in eng file" % column)
                continue  # skip!
            include_in_mission_profile, nc_data_type, meta_data_d, mdp_dim_info = md
            # support different dimensions for different instruments (e.g., magnetomoter) in eng file
            # and assign the same size to each
            # We know eng file data only have a single dimension
            if mdp_dim_info[0] not in nc_info_d:
                assign_dim_info_size(nc_info_d, mdp_dim_info[0], sg_np)

        if drv_file_exists and drv_file_time > ncf_file_time:
            if ncf_file_time:
                log_debug("Updating directives from %s" % drv_file_name)
            directives = ProfileDirectives(
                base_opts.mission_dir, dive_num
            )  # reset!! don't append here
            directives.parse_file(drv_file_name)
            status = 2  # directives changed; results need updating

        eng_file_start_time = time.mktime(eng_f.start_ts)  # secs since the epoch
        for file_type, file_info in list(file_table.items()):
            (
                file_names,
                file_exists,
                file_time,
                eng_file_reader,
                required_for_reload,
            ) = file_info
            if eng_file_reader and file_time > ncf_file_time:
                if ncf_file_time:
                    log_info("Updating logger data from %s" % file_type)
                try:
                    eng_data, nc_data = eng_file_reader(file_names, nc_info_d)
                except:
                    log_error(
                        "Could not process %s - not including in the profile"
                        % file_type,
                        "exc",
                    )
                    continue
                ###log_info("nc_info_d = %s" % nc_info_d)
                if nc_data is None:
                    log_error(
                        "Could not process %s - not including in the profile"
                        % file_type,
                        "exc",
                    )
                    continue

                for var, nc_entry in list(nc_data.items()):
                    if var not in nc_var_metadata:
                        nc_var_metadata[var] = nc_entry

                for data_entry in eng_data:
                    var_name, values = data_entry
                    if values is not None:  # could be None, in which case, skip
                        try:
                            md = nc_var_metadata[var_name]
                        except KeyError:
                            log_error(
                                "Unknown nc variable %s from logger file type %s -- skipping "
                                % (var_name, file_type)
                            )
                            continue
                        (
                            include_in_mission_profile,
                            nc_data_type,
                            meta_data_d,
                            mdp_dim_info,
                        ) = md
                        log_debug("var_name =%s md = (%s)" % (var_name, md))
                        # BUG: For scicon, assuming you have the Nixon-era bug, doing the time correction
                        # here rather than in the scicon reader means that the b cast times, which are post-apogee,
                        # don't reflect the restart time after apogee.
                        # Thus the climb points are offset earlier by often several minutes.
                        if var_name in list(nc_mdp_time_vars.values()):
                            try:
                                (values, bad_time_i) = ensure_increasing_time(
                                    values, var_name, eng_file_start_time
                                )
                            except:
                                log_error("Could not process %s" % var_name, "exc")
                                continue
                        if mdp_dim_info:
                            sizes = values.shape
                            for dim in range(len(mdp_dim_info)):
                                this_mdi = mdp_dim_info[dim]
                                this_size = sizes[dim]
                                assign_dim_info_size(nc_info_d, this_mdi, this_size)
                            results_d[var_name] = values
                        else:
                            if (
                                (nc_data_type == "i" and type(values) is int)
                                or (nc_data_type == "d" and type(values) is float)
                                or (nc_data_type == "c" and type(values) is str)
                            ):
                                results_d[var_name] = values
                            else:
                                log_error(
                                    "Scalar nc variable %s from logger file type %s expecting %s but got %s -- skipping "
                                    % (var_name, file_type, nc_data_type, type(values))
                                )

                status = 2  # reloaded some logger data; results need updating

        return (
            status,
            globals_d,
            log_f,
            eng_f,
            calib_consts,
            results_d,
            directives,
            nc_info_d,
            instruments_d,
        )

    except RuntimeError as exception:
        log_error(exception.args[0])
        return (0, None, None, None, None, None, None, None, None)
    except:
        # Typically because a reader died
        # Seen when reading old-style nc files where the format of a variable has changed from version to version
        log_critical("Exception when reading data files: %s" % sys.exc_info()[0])
        return (0, None, None, None, None, None, None, None, None)  # indicate we lost


SBECT_mismatch_reported = (
    {}
)  # if we are reprocessing several profiles don't complain on subsequent profiles


def SBECT_coefficents(type, calib_consts, log_f, sgc_vars, log_vars):
    """Fetch SBE CT coefficients, comparing log to sgc versions
    Complain if different.  Return values and vars used.
    """
    sgc_vars_used = ""
    sgc_values = []
    try:
        for sgc_var in sgc_vars:
            sgc_values.append(calib_consts[sgc_var])
            sgc_vars_used = sgc_vars_used + "sg_cal_" + sgc_var + " "
    except KeyError:
        sgc_values = []
        sgc_vars_used = None

    log_vars_used = ""
    log_values = []
    try:
        for log_var in log_vars:
            log_values.append(log_f.data[log_var])
            log_vars_used = log_vars_used + "log_" + log_var[1:] + " "
    except KeyError:
        log_values = []
        log_vars_used = None

    if sgc_vars_used == None:
        if log_vars_used == None:
            raise RuntimeError(
                True, "SBECT data found but %s calibration constant(s) missing" % type
            )
        else:
            log_warn("Using CT %s calibration constants from log file" % type)
            log_values.append(log_vars_used)
            return tuple(log_values)
    else:
        if log_vars_used is not None:
            acceptable_precision = 0.8e-7  # TT8 has single-precision floats
            global SBECT_mismatch_reported
            if type not in list(SBECT_mismatch_reported.keys()):
                mismatch_alert = False
                for var_values in zip(sgc_vars, sgc_values, log_vars, log_values):
                    sgc_value = var_values[1]
                    log_value = var_values[3]
                    if isclose([sgc_value], [0.0], atol=acceptable_precision):
                        # Likely a bench test dive; don't bother with mismatch_alert
                        SBECT_mismatch_reported[type] = True
                        log_warning(
                            "%s coefficient %s (%f) is zero"
                            % (type, var_values[0], sgc_value)
                        )
                    else:
                        if not isclose(
                            [log_value / sgc_value], [1.0], atol=acceptable_precision
                        ):
                            mismatch_alert = True
                            SBECT_mismatch_reported[type] = True
                            log_warning(
                                "SBECT %s coefficient %s (%g) differs from %s (%g) in log file -- using %g."
                                % (
                                    type,
                                    var_values[0],
                                    sgc_value,
                                    var_values[2],
                                    log_value,
                                    sgc_value,
                                )
                            )
                if mismatch_alert:
                    log_alert(
                        "SBECT",
                        "SBECT %s coefficient(s) are mismatched between sgc and log!"
                        % type,
                    )
        sgc_values.append(sgc_vars_used)
        return tuple(sgc_values)


# TODO add None for eng_file_name, log_file_name, sg_calib_file_name
# TODO config_file_name -- is this actually used by by anyone in this path?  it is passed around but not parsed..
def make_dive_profile(
    ignore_existing_netcdf,
    dive_num,
    eng_file_name,
    log_file_name,
    sg_calib_file_name,
    base_opts,
    nc_dive_file_name=None,
    logger_eng_files=None,  # List of logger eng files for inclusion in netCDF output
):
    """Creates a dive profile from an eng and log file

    Input:
        ignore_existing_netcdf - ignores the contents of an already existing netcdf file
        dive_num = integer value for the current dive
            NOTE: dive_num is used strictly for NetCDF metadata - no other assumptions should be built upon this value
        eng_file_name - fully qualifed path to eng file (optional)
        log_file_name - fully qualifed path to log file (optional)
        sg_calib_file_name - fully qualified path to sg_calib_file (optional)
        base_opts - command-line options structure
        nc_dive_file_name - fully qualifed path to NetCDF output file (optional)

    Returns:
        tuple(ret_val, nc_dive_file_name)
        ret_val
            0 - success
            1 - failure
            2 - dive 0 skipped
        nc_dive_file_name - the name possibly changed from the input parameter

    Raises:
      Any exceptions not explicitly raised are considered critical errors and not expected
    """

    if dive_num == 0:
        log_info("Skipping dive 0 netcdf creation")
        return (2, None)

    local_nan = nc_nan

    reset_nc_char_dims()

    # set up logging
    # str() prints 'None' for None rather than ''
    log_debug(
        "Eng file = %s, Log file = %s, sg_calib_file_name = %s, nc_dive_file_name = %s, "
        % (
            str(eng_file_name),
            str(log_file_name),
            str(sg_calib_file_name),
            str(nc_dive_file_name),
        )
    )
    log_debug("logger_eng_files = %s" % logger_eng_files)

    config_file = base_opts.config_file_name

    processing_history = ""  # nothing yet

    head, tail = os.path.splitext(log_file_name)  # fully qualified name
    path, dive_tag = os.path.split(head)

    (
        status,
        globals_d,
        log_f,
        eng_f,
        explicit_calib_consts,
        results_d,
        directives,
        nc_info_d,
        instruments_d,
    ) = load_dive_profile_data(
        base_opts,
        ignore_existing_netcdf,
        nc_dive_file_name,
        eng_file_name,
        log_file_name,
        sg_calib_file_name,
        logger_eng_files,
        apply_sg_config_constants=True,
    )

    if status == 0:
        log_error("Unable to load data; nothing done")
        return (1, None)
    elif status == 1 and not (base_opts.force or base_opts.reprocess):
        log_info("Files up-to-date; nothing to do")
        return (0, nc_dive_file_name)
    else:  # status == 2 or we are forced
        if base_opts.force:
            log_info("Reprocessing - forcing recreation of netCDF file")
        elif base_opts.reprocess:
            log_info("Reprocessing")
        if "history" in globals_d and not base_opts.force:
            processing_history = globals_d["history"]  # append to previous history
        if "processing_error" in results_d:
            del results_d[
                "processing_error"
            ]  # flush old errors and see if they come back

    BaseLogger.self.startStringCapture()

    # Ask FlightModel for its ideas on flight model values
    FlightModel.get_flight_parameters(dive_num, base_opts, explicit_calib_consts)

    if False:  # DEBUG
        # See if there is an fm.m and read it (was used for matlab hill climbing via reprocessing)
        file_name = os.path.join(base_opts.mission_dir, "fm.m")
        if os.path.exists(file_name):
            fm_calib_consts = getSGCalibrationConstants(
                file_name, suppress_required_error=True
            )
            if fm_calib_consts is not None:  # otherwise can't open it for seom reason
                # override...
                log_info("Overriding FM parameters using %s" % file_name)
                for key, value in list(fm_calib_consts.items()):
                    # NOTE: getSGCalibrationConstants suuplies None for id_str,mission_title,mass
                    if value is not None:
                        explicit_calib_consts[key] = value

    calib_consts = (
        explicit_calib_consts.copy()
    )  # copy the explicit constants, which we write below
    sg_config_constants(
        calib_consts, log_f.data.get("$DEEPGLIDER", 0), ("gpctd_time" in results_d)
    )  # update copy with defaults
    if True:  # DEBUG
        for fv in flight_variables:
            log_info("FM: %s=%g" % (fv, calib_consts[fv]))

    auxcompass_present = auxpressure_present = False

    if "auxCompass_pressureCounts" in results_d:
        auxpressure_name = "auxCompass"
        auxpressure_present = True

    if "auxB_pressureCounts" in results_d:
        auxpressure_name = "auxB"
        auxpressure_present = True

    if (
        "auxCompass_hdg" in results_d
        and "auxCompass_pit" in results_d
        and "auxCompass_rol" in results_d
        and "auxCompass_time" in results_d
    ):
        auxcompass_present = True

    log_info(
        "auxcompass data%s present, auxPressure data%s present"
        % ("" if auxcompass_present else " not", "" if auxpressure_present else " not")
    )
    use_auxpressure = calib_consts["use_auxpressure"] and auxpressure_present
    use_auxcompass = calib_consts["use_auxcompass"] and auxcompass_present

    if use_auxcompass and not use_auxpressure:
        log_warning("Using auxcompass data requires auxpressure data")
        use_auxcompass = False

    # Set deck_dive global
    deck_dive = False
    try:
        if log_f.data["$SIM_W"]:
            deck_dive = True
            # ensure we use the SIM modified pressure on the truck
            use_auxpressure = False
            use_auxcompass = False
            results_d.update({"deck_dive": deck_dive})  # assert only if true
            log_info("Assuming this is a deck dive")
            if not "$SIM_PITCH" in log_f.data:
                log_f.data["$SIM_PITCH"] = 15

    except KeyError:
        pass

    if auxpressure_present:
        aux_pressure_slope = aux_pressure_offset = None
        auxPress_counts_v = results_d[f"{auxpressure_name}_pressureCounts"]
        aux_epoch_time_s_v = results_d[f"{auxpressure_name}_time"]
        # Test for bad auxPressure
        if abs(mean(auxPress_counts_v)) < 10.0:
            log_error(
                "dive%04d: %s has a mean value of %f - probably misconfigured - not using auxPressure or auxCompass data"
                % (
                    dive_num,
                    f"{auxpressure_name}_pressureCounts",
                    mean(auxPress_counts_v),
                ),
                alert=True,
            )
            use_auxpressure = use_auxcompass = False

        if auxpressure_name == "auxB":
            # AuxB is a serial read - same as the glider, so use the glider's slope and y-int to deal with the conversion
            auxCompass_pressure_v = None
            try:
                aux_pressure_slope = float(log_f.data["$PRESSURE_SLOPE"])
                aux_pressure_offset = float(log_f.data["$PRESSURE_YINT"])
                auxCompass_pressure_v = (
                    (auxPress_counts_v * aux_pressure_slope) + aux_pressure_offset
                ) * dbar_per_psi
            except:
                log_error("Could not create auxB_pressure", "exc")
        else:
            # Look for pressure field in auxCompass header
            # The assumption here is that if the pressure field is present, it must be used as the $PRESSURE_YINT
            # for the gliders compass does no apply (new purple compass boards)
            if "auxCompass_pressure" in results_d:
                try:
                    aux_pressure_slope, aux_pressure_offset = results_d[
                        "auxCompass_pressure"
                    ][:].split()
                    aux_pressure_slope = float(aux_pressure_slope)
                    aux_pressure_offset = float(aux_pressure_offset)
                except:
                    log_error(
                        "Poorly formed auxCompass_pressure - not using auxCompassor auxPressure data",
                        "exc",
                        alert="AUXCOMPASS",
                    )
                    use_auxpressure = use_auxcompass = False

            # Convert pressure counts to pressure
            if aux_pressure_slope is not None and aux_pressure_offset is not None:
                auxCompass_pressure_v = (
                    (auxPress_counts_v - aux_pressure_offset)
                    * aux_pressure_slope
                    * dbar_per_psi
                )
                log_info(
                    "auxCompass_pressure_offset = %f, auxCompass_pressure_slope = %f"
                    % (aux_pressure_offset, aux_pressure_slope)
                )
            else:
<<<<<<< HEAD
                auxPress_v = auxPress_counts_v * log_f.data['$PRESSURE_SLOPE'] # [psi]

                # TODO - GBS 2021/08/16 Needs to be re-enabled after kistler_cnf is defined earlier in the processing

                # if kistler_cnf is None:
                #     auxPress_v = auxPress_counts_v * log_f.data['$PRESSURE_SLOPE'] # [psi]
                # else:
                #     aux_temp_v = Utils.interp1d(ctd_epoch_time_s_v, temp_raw_v, aux_epoch_time_s_v, kind='linear')
                #     auxPress_v = compute_kistler_pressure(kistler_cnf, log_f, auxPress_counts_v, aux_temp_v) # [psi]

                sg_epoch_time_s_v = time.mktime(eng_f.start_ts) + eng_f.get_col('elaps_t')
                sg_press_v = (eng_f.get_col('depth')*cm2m - calib_consts['depth_bias']) * psi_per_meter * dbar_per_psi
=======
                if kistler_cnf is None:
                    auxPress_v = (
                        auxPress_counts_v * log_f.data["$PRESSURE_SLOPE"]
                    )  # [psi]
                else:
                    aux_temp_v = Utils.interp1d(
                        ctd_epoch_time_s_v,
                        temp_raw_v,
                        aux_epoch_time_s_v,
                        kind="linear",
                    )
                    auxPress_v = compute_kistler_pressure(
                        kistler_cnf, log_f, auxPress_counts_v, aux_temp_v
                    )  # [psi]
>>>>>>> aea7139d

                # Why not simply + log_f.data['$PRESSURE_YINT'] to get final pressure?
                # Because while we trust the conversion slope of the sensor to be independent of sampling scheme,
                # the log value of yint encodes information about the AD7714, etc.  We need to see how the
                # aux AD is offset from that and compute an implied yint. So...
                # Convert glider pressure to PSI and interpolate to aux time grid
                glider_press_v = Utils.interp1d(
                    sg_epoch_time_s_v,
                    sg_press_v / dbar_per_psi,
                    aux_epoch_time_s_v,
                    kind="linear",
                )  # [psi]
                # Adjust for yint based on truck values
                # Note - this will go very wrong if you only have a half profile
                auxPress_yint = -mean(auxPress_v - glider_press_v)
<<<<<<< HEAD
                log_info("auxPress_yint = %f, $PRESSURE_YINT = %f (%f psi)" %
                         (auxPress_yint, log_f.data['$PRESSURE_YINT'], (auxPress_yint - log_f.data['$PRESSURE_YINT'])))

                auxCompass_pressure_v = (auxPress_v + auxPress_yint)*dbar_per_psi # [dbar]
                del auxPress_v, sg_epoch_time_s_v, sg_press_v, glider_press_v

=======
                log_info(
                    "auxPress_yint = %f, $PRESSURE_YINT = %f (%f psi)"
                    % (
                        auxPress_yint,
                        log_f.data["$PRESSURE_YINT"],
                        (auxPress_yint - log_f.data["$PRESSURE_YINT"]),
                    )
                )

                auxCompass_pressure_v = (
                    auxPress_v + auxPress_yint
                ) * dbar_per_psi  # [dbar]
                aux_temp_v = None
                auxPress_v = None
>>>>>>> aea7139d

            if False:
                # This hack is to handle bad truck pressure, but to auxcompass pressure
                log_warning(
                    "Re-writing truck pressure and depth from auxCompass pressure"
                )
                sg_press_v = Utils.interp1d(
                    aux_epoch_time_s_v,
                    auxCompass_pressure_v,
                    sg_epoch_time_s_v,
                    kind="linear",
                )
                if Globals.f_use_seawater:
                    sg_depth_m_v = seawater.dpth(sg_press_v, latitude)
                else:
                    sg_depth_m_v = -1.0 * gsw.z_from_p(sg_press_v, latitude, 0.0, 0.0)

    log_info(
        "%s auxcompass %s auxPressure"
        % (
            "Using" if use_auxcompass else "Not using",
            "Using" if use_auxpressure else "Not using",
        )
    )

    # keep any vector (no scalars) in results that are raw data
    for var in list(results_d.keys()):
        try:
            md = nc_var_metadata[var]
            include_in_mission_profile, nc_data_type, meta_data_d, mdp_dim_info = md
            all_dims_data = True
            for mdi in mdp_dim_info:
                if mdi not in nc_data_infos:
                    all_dims_data = False
                    break
            if all_dims_data:
                continue  # save this one
        except KeyError:
            log_error("Unknown results variable %s -- dropped" % var)
        # if we fall through we show drop the variable
        # it is a scalar (mdp_dim_info is nc_scalar) or it is a result array
        del results_d[var]

    # Setup for tracing
    trace_results_stop()
    # In case we exited strangely DEAD
    qc_log_stop()
    trace_disable()
    # simple way of disabling all the trace world (comment out to trace)
    trace_results(
        os.path.join(
            path, "trace_%d%s_new.ptrc" % (dive_num, ("_nc" if status == 1 else ""))
        ),
        "Tracing tsv run for dive %d" % (dive_num),
    )

    qc_log_stop()
    # qc_log_start(os.path.join(path, 'qclog_%d.pckl' % (dive_num, )))

    dive_directives = (
        directives.dump_string()
    )  # just the specific directives for this profile
    if dive_directives != "":
        results_d.update({"directives": dive_directives})
    # now add the default rules
    for default_directive in [
        "* no_interp_gc_temperatures",
        "* correct_thermal_inertia_effects",
        "* no_interp_suspect_thermal_inertia_salinities",
        "* bad_temperature temp_QC_BAD",
        "* interp_temperature temp_QC_INTERPOLATED",
        "* detect_conductivity_anomalies",
        "* bad_conductivity cond_QC_BAD",
        "* interp_conductivity cond_QC_INTERPOLATED",
        "* bad_salinity salin_QC_BAD",
        "* interp_salinity salin_QC_INTERPOLATED",
    ]:
        directives.parse_string(default_directive)

    def eval_directive(function, report=True):
        state = directives.eval_function(function)
        if report:
            log_info("Directive: %s" % (function if state else "no_%s" % function))
        return state

    directives.reviewed = 0  # not reviewed until they specifically say so... (could be a default rule '* no_reviewed' since first-come first-served)
    directives.reviewed = reviewed = eval_directive("reviewed", report=False)
    directives.correct_thermal_inertia_effects = (
        perform_thermal_inertia_correction
    ) = eval_directive("correct_thermal_inertia_effects")
    directives.detect_conductivity_anomalies = (
        perform_cond_anomaly_check
    ) = eval_directive("detect_conductivity_anomalies")
    directives.interp_gc_temperatures = interpolate_gc_temperatures = eval_directive(
        "interp_gc_temperatures"
    )
    directives.interp_suspect_thermal_inertia_salinities = (
        interpolate_extreme_tmc_points
    ) = eval_directive("interp_suspect_thermal_inertia_salinities")
    # RBR TODO - Reset these based on the sb_ct_type

    # Don't use True and False here -- written to nc file as integers
    processing_error = 0  # assume all is well
    skipped_profile = 0  # assume not skipped
    try:

        id_str = calib_consts["id_str"]
        mission_title = calib_consts["mission_title"]
        log_debug("id_str = %s, mission_title = %s" % (id_str, mission_title))
        log_debug(
            "Engfile start time = %s"
            % time.strftime(
                "%H:%M:%S %d %b %Y %Z", time.gmtime(time.mktime(eng_f.start_ts))
            )
        )

        # Setup these variables early so available for nc writing in case of error
        # global variable
        eng_file_start_time = time.mktime(eng_f.start_ts)  # secs since the epoch
        i_eng_file_start_time = int(eng_file_start_time)  # integer version for GC work
        elapsed_time_s_v = eng_f.get_col(
            "elaps_t"
        )  # When pressure sample was taken; other measurements occur sometime slightly later
        # ARGO computes JULD as fraction of days since a reference date (1950-01-01 00:00:00 UTC)
        # The value below is seconds since a reference date (1970-01-01 00:00:00 UTC)
        # The ARGO encoding is closer (but not the same as) the matlab serial date number
        # matlab references to (1900-01-01 00:00:00 UTC)
        # ODV wants Date (as YYYY-MM-YY) and Time (HH:MM)
        sg_epoch_time_s_v = eng_file_start_time + elapsed_time_s_v

        # dimension values
        sg_np = len(elapsed_time_s_v)
        # in matlab sg_np_i, the index of the last eng data point, is the same as the length sg_np
        # in python, with 0-based indexing, sg_np_i is off by one...
        sg_np_i = sg_np - 1  # DEAD? UNUSED

        rho0 = calib_consts["rho0"]
        if rho0 < 1.1:
            # sg_calib_constants.m provides rho0, expressed in g/m^3
            # The glider parameter (and log file) provide $RHO, in g/cc
            # It can sometimes happen (SG524 under GPCTD tests) that the sg_calib_constant value
            # is expressed in g/cc, as though copied from $RHO.
            log_warning("Correcting rho0, which is %g and less than 1000 g/m^3" % rho0)
            calib_consts["rho0"] = rho0 = rho0 * 1000

        # In the beginning, all is darkness.  We have only time, depth
        # (pressure actually), temperature frequency, conductivity
        # frequency, and observed vehicle pitch angle.

        # The order of battle is as follows.

        # First, compute location of vehicle and the times of various events
        # (flare, apogee, start of climb, etc.) using GC records.

        # Next, compute w = dz/dt.  From observed w and vehicle pitch, compute,
        # via glide_slope(), a first approximation to the glide angle and hence
        # the vehicle total speed w/sin(glide angle) and vehicle horizontal
        # speed w/tan(glider angle).  Using those speeds as an initial guess,
        # use the full hydrodynamic model to solve for an improved speed and
        # glide angle estimate as a function of buoyancy and pitch.

        # To determine buoyancy, first determine raw temperature and
        # conductivity values. If unpumped, convert raw temperatures and
        # conductivities from frequencies, using the SeaBird equations and
        # calibration coefficients.  Determine a raw salinity and perform some
        # quality control checks.

        # Next, correct the T and C using biases and anomaly
        # detection.  From the corrected T and C, (iteratively)
        # compute salinity, then density, then speed.  This is used to
        # compute depth-averaged current, etc.

        # Once we have correected T, S, and density profiles, we can
        # add in profiles from any other sensors available (O2, BB2F,
        # etc.)  and that will finish the "best-effort" profile
        # creation.

        # We maintain parallel quality-control (QC) arrays that mark the
        # corresponding data points good, bad, interpolated, etc. During
        # the computations described above, we maintain full-length arrays
        # (but see TempSalinityVelocity()).

        CTD_qc = QC_GOOD  # assume we got good CTD data
        hdm_qc = QC_GOOD  # and good hdm speeds
        DAC_qc = QC_GOOD  # and hence good DAC

        # CCE reports that the Kalman filter, if it runs for a long time, gets hosed and computes
        # ridiculous desired pitches (less than 10 degrees).  This will cause the glider to flat spin and stall
        # We detect that early by looking for nonsensical speed estimates

        # TODO move this parameter to sg_config_constants
        # NOTE with the new ogive hull shape and length, DG has less drag so L/D is higher and it can fly at shallower angles
        # thus this needs to be adjusted down for DG (to 8.0 at least?)
        minimum_pitch_desired = (
            10.0  # PARAMETER minimum pitch desired for typical missions
        )
        mhead_rng_pitchd_wd = log_f.data["$MHEAD_RNG_PITCHd_Wd"]
        if mhead_rng_pitchd_wd:
            values_v = mhead_rng_pitchd_wd.split(",")
            if len(values_v) > 2:
                pitch_desired = float(values_v[2])
                if pitch_desired > minimum_pitch_desired:  # not pitched down enough?
                    log_warning(
                        "Suspicious pitch desired (%.2f degrees) in %s? Check $MHEAD_RNG_PITCHd_Wd"
                        % (pitch_desired, log_file_name)
                    )
                    directives.suggest("skip_profile % Bad pitch desired")

        GPS1 = log_f.data["$GPS1"]
        GPS1.ok = True
        GPS2 = log_f.data["$GPS2"]
        GPS2.ok = True
        try:
            # Do we have an old-style dataset?
            # We always assume we have $GPS1 and $GPS2 (and that their formats are 'modern')
            GPSE = log_f.data["$GPS"]
            GPSE.ok = True  # GPS end
        except KeyError:
            log_warning("Couldn't find $GPS in %s" % log_file_name.args)
            # Set a default...no worse than GPS acquisition issues...
            GPSE = copy.copy(GPS2)  # no need to deepcopy
            GPSE.ok = False

        # These are used to control DAC computations below
        GPS12_ok = True  # both GPS1 and GPS2 look valid
        GPS2E_ok = True  # both GPS2 and GPS (end) look valid

        # Automatically detecting bad fixes (bad times, bad lat/lon, etc.) is very problematic,
        # especially on a single dive basis.  Allow the scientist to declare specific fixes bad.
        # Remember, a bad_gps3 should be paired with a bad_gps1 on the subsequent dive.
        # faroes/jun07/sg101 dive 13 bad_gps3 and hence dive 14 bad_gps1
        GPS_bad = directives.eval_function("bad_gps1", absent_predicate_value=None)
        if GPS_bad is not None:
            GPS1.ok = False if GPS_bad else True
        GPS_bad = directives.eval_function("bad_gps2", absent_predicate_value=None)
        if GPS_bad is not None:
            GPS2.ok = False if GPS_bad else True
        GPS_bad = directives.eval_function("bad_gps3", absent_predicate_value=None)
        if GPS_bad is not None:
            GPSE.ok = False if GPS_bad else True

        # Investigations of Aug 2014 showed that GPS fixes prior to this date
        # were likely accurate to only 100m, regardless of hdop value (see Bennett & Stahr, 2014)
        std_gps_error = calib_consts["GPS_position_error"]
        GPS1.error = GPS1.HPE if GPS1.HPE > 0 else std_gps_error
        GPS2.error = GPS2.HPE if GPS2.HPE > 0 else std_gps_error
        GPSE.error = GPSE.HPE if GPSE.HPE > 0 else std_gps_error

        GPS1.ok = GPS1.ok and GPS1.isvalid and GPS1.error <= std_gps_error
        GPS2.ok = GPS2.ok and GPS2.isvalid and GPS2.error <= std_gps_error
        GPSE.ok = GPSE.ok and GPSE.isvalid and GPSE.error <= std_gps_error

        GPS1.time_s = time.mktime(GPS1.datetime)
        GPS2.time_s = time.mktime(GPS2.datetime)
        GPSE.time_s = time.mktime(GPSE.datetime)
        log_debug(
            "GPS1 time = %f, GPS2 time = %f, GPSE time = %f"
            % (GPS1.time_s, GPS2.time_s, GPSE.time_s)
        )

        gps_drift_time_s = GPS2.time_s - GPS1.time_s
        GPS12_ok = (
            GPS1.ok and GPS2.ok and gps_drift_time_s > 0
        )  # time advanced during drift?
        gps_dive_time_s = GPSE.time_s - GPS2.time_s
        GPS2E_ok = (
            GPS2.ok and GPSE.ok and gps_dive_time_s > 0
        )  # time advanced during dive?
        GPS2E_gpsfix = (
            GPS2.hdop < 99.0 and GPSE.hdop < 99.0
        )  # Is this actually a GPS fix (vs. a RAFOS or Iridium fix or no fix)
        try:
            # In the case of yoyo dives either GPS2 is latched (as the last in the series)
            # or GPSE is latched (for the first in the series) or both (in the middle)
            if log_f.data["$N_NOSURFACE"] != 0:
                log_info("Subsurface dive: skipping DAC computation")
                GPS2E_ok = False
        except KeyError:
            pass  # not a yoyo dive
        # CONSIDER: same test as N_NOSURFACE but for under-ice use $SURFACE_URGENCY nonzero or $RAFOS_DEVICE not -1 or both
        # map individual GPS health to qc values
        GPS1.qc = QC_GOOD if GPS1.ok else QC_BAD
        GPS2.qc = QC_GOOD if GPS2.ok else QC_BAD
        GPSE.qc = QC_GOOD if GPSE.ok else QC_BAD

        test_tank_dive = False
        # The extra-special, super-secret location in APL, on land, but really probably OSB
        if GPS1.lat == 4739.36 and GPS1.lon == -12219.03:
            test_tank_dive = True
            log_info("Assuming this is a tank dive!")
            # Dusable these checks -- these are propagated to the netcdf file!
            calib_consts["QC_temp_spike_depth"] = 0
            calib_consts["QC_cond_spike_depth"] = 0
            results_d.update({"test_tank_dive": test_tank_dive})

        GPS1.lat_dd = Utils.ddmm2dd(GPS1.lat)
        GPS2.lat_dd = Utils.ddmm2dd(GPS2.lat)
        GPSE.lat_dd = Utils.ddmm2dd(GPSE.lat)
        GPS1.lon_dd = Utils.ddmm2dd(GPS1.lon)
        GPS2.lon_dd = Utils.ddmm2dd(GPS2.lon)
        GPSE.lon_dd = Utils.ddmm2dd(GPSE.lon)
        log_debug("GPS1 lat = %f, lon = %f" % (GPS1.lat_dd, GPS1.lon_dd))
        log_debug("GPS2 lat = %f, lon = %f" % (GPS2.lat_dd, GPS2.lon_dd))
        log_debug("GPSE lat = %f, lon = %f" % (GPSE.lat_dd, GPSE.lon_dd))

        def avg_longitude(lon1, lon2):
            """Assumes the fixes are close"""
            if math.fabs(lon1) > 179.0 or math.fabs(lon2) > 179.0:
                avg_lon = ((lon1 % 360.0) + (lon2 % 360.0)) / 2.0
                return ((avg_lon + 180.0) % 360.0) - 180.0
            else:
                return (lon1 + lon2) / 2.0

        # Compute average latitude for the dive for various pressure corrections
        # Latitude will be the mean of the start and end latitude of the dive, in decimal degrees
        # if USE_ICE then GPS hdop is 99 and we should use something else in the RAFOS category?
        if GPS2E_ok and GPS2E_gpsfix:  # during the dive
            latitude = (GPS2.lat_dd + GPSE.lat_dd) / 2.0
            longitude = avg_longitude(GPS2.lon_dd, GPSE.lon_dd)
            # This is a good initial guess in case we can't do DAC below
            globals_d["geospatial_lat_min"] = min(GPS2.lat_dd, GPSE.lat_dd)
            globals_d["geospatial_lat_max"] = max(GPS2.lat_dd, GPSE.lat_dd)
            globals_d["geospatial_lon_min"] = min(GPS2.lon_dd, GPSE.lon_dd)
            globals_d["geospatial_lon_max"] = max(GPS2.lon_dd, GPSE.lon_dd)
        else:
            DAC_qc = QC_BAD  # We can't tell actual displacements
            if GPS12_ok:  # during the drift?
                log_warning("Determining average latitude using GPS1 and GPS2")
                latitude = (GPS1.lat_dd + GPS2.lat_dd) / 2.0
                longitude = avg_longitude(GPS1.lon_dd, GPS2.lon_dd)
            else:
                # could have a bum GPS unit or yoyo dive
                # in these cases assume a plausible latitude was latched
                latitude = (GPS2.lat_dd + GPSE.lat_dd) / 2.0
                longitude = avg_longitude(GPS2.lon_dd, GPSE.lon_dd)
                log_warning(
                    "No trustworthy GPS values; assuming average latitude of %.1f degrees"
                    % latitude
                )

        # the headings in the 'head' column of the *.eng file are magnetic.
        mag_var_deg = GPS2.magvar
        if not GPS2.ok:
            # even if GPS unit is busted we latch the last magvar, which is better than nothing (or zero)
            log_warning(
                "$GPS2 untrustworthy; assuming magnetic variance of %.1f degrees"
                % mag_var_deg
            )

        trace_comment("average_lat = %f" % latitude)
        log_debug("Latitude = %f" % latitude)
        results_d.update(
            {
                "GPS1_qc": GPS1.qc,
                "GPS2_qc": GPS2.qc,
                "GPSE_qc": GPSE.qc,
                "avg_latitude": latitude,
                "avg_longitude": longitude,
                "magnetic_variation": mag_var_deg,
            }
        )

        if auxpressure_present:
            # auxCompass_depth_v = sewater.dpth(auxCompass_pressure_v, latitude)
            if Globals.f_use_seawater:
                auxCompass_depth_v = seawater.dpth(auxCompass_pressure_v, latitude)
            else:
                auxCompass_depth_v = -1.0 * gsw.z_from_p(
                    auxCompass_pressure_v, latitude, 0.0, 0.0
                )
            results_d.update(
                {
                    f"{auxpressure_name}_press": auxCompass_pressure_v,
                    f"{auxpressure_name}_depth": auxCompass_depth_v,
                }
            )

        if directives.eval_function("skip_profile"):
            skipped_profile = 1
            results_d.update({"skipped_profile": skipped_profile})
            raise RuntimeError(False, "Skipping profile as directed")

        # Fetch dflare and dsurf for bubble calculations below
        try:
            dflare = log_f.data["$D_FLARE"]  # [m]
        except:
            dflare = 3  # meters
            log_warning("$D_FLARE missing from log; assuming %d meters" % dflare)

        # look for bubbles below dsurf
        try:
            dsurf = log_f.data["$D_SURF"]  # [m]
        except KeyError:
            log_warning("$D_SURF missing from log; using $DFLARE")
            dsurf = dflare

        try:
            dfinish = log_f.data["$D_FINISH"]  # [m]
        except KeyError:
            dfinish = dflare

        dsurf = max(dsurf, dfinish)  # Use the deepest

        try:
            # in the case of yoyo dives, use this value?
            # the problem is that we don't know, without parsing $STATE, if this dive ended subsurface or surface...
            # since we use surface_bubble_factor to expand dsurf range below we often win but really this is a bug
            # NOT_YET dsurf = log_f.data['$D_FINISH'] # [m]
            pass
        except KeyError:
            pass

        # Determine when various events occured during the dive and climb using the GC record
        gc_st_secs = array(log_f.gc_data["st_secs"])
        gc_end_secs = array(log_f.gc_data["end_secs"])
        gc_vbd_secs = array(log_f.gc_data["vbd_secs"])
        gc_vbd_ctl = array(log_f.gc_data["vbd_ctl"])
        gc_pitch_secs = array(log_f.gc_data["pitch_secs"])  # How long any pitch ran
        gc_roll_secs = array(log_f.gc_data["roll_secs"])  # How long any roll ran
        num_gc_events = len(gc_st_secs)

        # For RevE, look through the start and ending pot positions to determine if the VBD move was a bleed,
        # and if so, make the vbd_secs negative like the RevB code
        if log_f.version >= 67.0:
            vbd_ad_start = array(log_f.gc_data["vbd_ad_start"])
            vbd_ad_end = array(log_f.gc_data["vbd_ad"])
            for ii in range(num_gc_events):
                if gc_vbd_secs[ii] > 0 and vbd_ad_end[ii] > vbd_ad_start[ii]:
                    gc_vbd_secs[ii] *= -1.0

        # Find various apogee and climb pump times and the total time spend
        # between apogee pump and the end of the climb pump.  These points
        # are not in steady flight (can even be drifting) and so TSV can't
        # trust those speeds to correct salinity.
        apogee_pump_start_time = None  # elapsed secs when apogee GC started
        apo_gc_i = None  # index of the apogee pump gc, if any due to recovery
        start_of_climb_time = None  # elapsed seconds when the first climb pump started
        climb_pump_gc_i = None  # index of the climb pump gc, if any due to recovery
        apogee_climb_pump_end_time = None  # elapsed secs when the full 'apogee+liter+climb_pump' manuever finished

        if num_gc_events:
            # Find the GCs where we both pump and change pitch.
            # The first is the apogee pitch and pump (since we only bleed, at best, during dive)
            # The second is the climb pump is the move to pitch desired and the initial pump
            # In between there could be some non-zero time 'loitering'
            # This could be explicit $T_LOITER (conditioned on $N_LOITER) or just delays because
            # of logger devices stopping the 'a' profile and starting the 'b' profile
            apo_cp_gc_i = list(
                filter(
                    lambda gc_i: gc_pitch_secs[gc_i] > 0 and gc_vbd_secs[gc_i] > 0,
                    range(1, num_gc_events),
                )
            )
            if len(apo_cp_gc_i) > 0:
                apo_gc_i = apo_cp_gc_i[0]
                apogee_pump_start_time = gc_st_secs[apo_gc_i] - i_eng_file_start_time
                apogee_pump_vbd_end_time = (
                    apogee_pump_start_time
                    + gc_pitch_secs[apo_gc_i]
                    + gc_vbd_secs[apo_gc_i]
                )
                apogee_climb_pump_end_time = (
                    gc_end_secs[apo_gc_i] - i_eng_file_start_time
                )
                if len(apo_cp_gc_i) > 1:
                    climb_pump_gc_i = apo_cp_gc_i[1]
                    start_of_climb_time = (
                        gc_st_secs[climb_pump_gc_i] - i_eng_file_start_time
                    )
                    apogee_climb_pump_end_time = (
                        gc_end_secs[climb_pump_gc_i] - i_eng_file_start_time
                    )
                else:
                    log_warning("Can't find the climb pump!")
            else:
                log_warning("Can't find the apogee pump!")
        else:
            directives.suggest(
                "skip_profile%% Missing $GC records; truncated log file?"
            )
            raise RuntimeError(True, "No $GC records; truncated dive?")

        if auxcompass_present:
            # Correct the heading?
            if (
                base_opts.auxmagcalfile is not None
                or "auxmagcalfile_contents" in globals_d
            ):
                # Now see if we can actually correct headings
                try:
                    try:
                        Mx = results_d["auxCompass_Mx"]
                        My = results_d["auxCompass_My"]
                        Mz = results_d["auxCompass_Mz"]
                    except:
                        log_error(
                            "auxCompass correction requested, but magnetometer data missing - skipping corrections",
                            "exc",
                        )
                        raise
                    try:
                        head = results_d["auxCompass_hdg"]
                        pitch = results_d["auxCompass_pit"]
                        roll = results_d["auxCompass_rol"]
                    except:
                        log_error(
                            "auxCompass correction requested, but pitch/roll missing - skpping corrections",
                            "exc",
                        )
                        raise
                except:
                    pass
                else:
                    pitch_ctl = eng_f.get_col("pitchCtl")
                    if pitch_ctl is None:
                        # TODO For RevE and DG - this column will need to be created
                        pitchAD_interp = None
                    else:
                        # For DG - interpolate onto the compass time grid
                        pitchAD = fix(
                            pitch_ctl * log_f.data["$PITCH_CNV"]
                            + log_f.data["$C_PITCH"]
                        )
                        pitchAD_interp = Utils.interp1d(
                            sg_epoch_time_s_v,
                            pitchAD,
                            results_d["auxCompass_time"],
                            kind="linear",
                        )

                    new_head = correct_heading(
                        "Aux compass",
                        globals_d,
                        base_opts.auxmagcalfile,
                        "auxmagcalfile_contents",
                        "scicon.tcm",
                        base_opts.mission_dir,
                        Mx,
                        My,
                        Mz,
                        head,
                        pitch,
                        roll,
                        pitchAD_interp,
                    )
                    if new_head is not None:
                        results_d["auxCompass_hdg"] = new_head

        # Assumptions on auxCompass and auxPressure
        #
        # auxPressure may be present without auxCompass data.
        #
        # If both auxPressure and auxCompass are present, they are always on the same time grid
        # There may be cases where we choose to fall back on the gliders compass (sparton of otherwise) even if the auxCompass is present
        #
        vehicle_heading_mag_degrees_v = (
            vehicle_pitch_degrees_v
        ) = vehicle_roll_degrees_v = None
        if use_auxcompass:
            vehicle_heading_mag_degrees_v = results_d["auxCompass_hdg"]
            vehicle_pitch_degrees_v = results_d["auxCompass_pit"]
            vehicle_roll_degrees_v = results_d["auxCompass_rol"]
            bad_i_v = [
                i
                for i in range(len(vehicle_pitch_degrees_v))
                if isnan(vehicle_pitch_degrees_v[i])
            ]
            if len(bad_i_v):
                log_warning(
                    "auxcompass invalid out for %d of %d points - interpolating bad points"
                    % (len(bad_i_v), len(vehicle_pitch_degrees_v))
                )
                nans, x = Utils.nan_helper(vehicle_heading_mag_degrees_v)
                vehicle_heading_mag_degrees_v[nans] = interp(
                    x(nans), x(~nans), vehicle_heading_mag_degrees_v[~nans]
                )

                nans, x = Utils.nan_helper(vehicle_pitch_degrees_v)
                vehicle_pitch_degrees_v[nans] = interp(
                    x(nans), x(~nans), vehicle_pitch_degrees_v[~nans]
                )

                nans, x = Utils.nan_helper(vehicle_roll_degrees_v)
                vehicle_roll_degrees_v[nans] = interp(
                    x(nans), x(~nans), vehicle_roll_degrees_v[~nans]
                )

                # vehicle_heading_mag_degrees_v = vehicle_pitch_degrees_v = vehicle_roll_degrees_v = None
            compass_time = results_d["auxCompass_time"]
        else:
            compass_time = sg_epoch_time_s_v
            vehicle_heading_mag_degrees_v = eng_f.get_col("head")
            vehicle_pitch_degrees_v = eng_f.get_col("pitchAng")
            vehicle_roll_degrees_v = eng_f.get_col("rollAng")
            bad_i_v = [i for i in range(sg_np) if isnan(vehicle_pitch_degrees_v[i])]
            if len(bad_i_v):
                log_warning(
                    "Compass invalid out for %d of %d points - interpolating bad points"
                    % (len(bad_i_v), sg_np)
                )
                nans, x = Utils.nan_helper(vehicle_heading_mag_degrees_v)
                vehicle_heading_mag_degrees_v[nans] = interp(
                    x(nans), x(~nans), vehicle_heading_mag_degrees_v[~nans]
                )

                nans, x = Utils.nan_helper(vehicle_pitch_degrees_v)
                vehicle_pitch_degrees_v[nans] = interp(
                    x(nans), x(~nans), vehicle_pitch_degrees_v[~nans]
                )

                nans, x = Utils.nan_helper(vehicle_roll_degrees_v)
                vehicle_roll_degrees_v[nans] = interp(
                    x(nans), x(~nans), vehicle_roll_degrees_v[~nans]
                )

            try:
                # The pitch roll calibration applied to the Sparton compass from 2005 to mid-2012
                # distorted the true pitch, which has implications for the speed of the vehicle,
                # hence other corrections.  It turns out the that native compass measurement, based
                # on the accelerometers, was quite good.  Invert the corrected pitch and use the
                # compass measured value instead
                pitch_coef0 = calib_consts["sparton_pitch0"]
                pitch_coef1 = calib_consts["sparton_pitch1"]
                pitch_coef2 = calib_consts["sparton_pitch2"]
                pitch_coef3 = calib_consts["sparton_pitch3"]
                log_info("Reverting to measured compass pitch")
                vehicle_pitch_degrees_v = Utils.invert_sparton_correction(
                    vehicle_pitch_degrees_v,
                    vehicle_roll_degrees_v,
                    pitch_coef0,
                    pitch_coef1,
                    pitch_coef2,
                    pitch_coef3,
                )
                # If, for some reason you wanted to correct roll, here is the expression, takes the (now)
                # measured pitch and the roll coefficients, which you'll need to unpack as above
                # vehicle_roll_degrees_v  = Utils.invert_sparton_correction(vehicle_roll_degrees_v, vehicle_pitch_degrees_v, roll_coef0, roll_coef1, roll_coef2, roll_coef3)

                # What about headings? While we could have the change in pitch and roll from above, we don't know the magnitude of the
                # field vector we rotated in the first place to get the XY projection for heaing.  Without the field magnitudes recorded
                # we can't estimate the (lost) Z component of that vector, so heading is underdetermined.
                # TODO This might be possible if we knew the declination and mag at the lat of the samples.  Could get this
                # from the NOAA IGRF site, for example.
            except KeyError:
                pass  # no correction requested

        # In the case of assembly error, the compass can sometimes be rotated by increments of 45 degrees, yielding rolls with a bias (sg215 PS 030414)
        vehicle_roll_degrees_v = vehicle_roll_degrees_v - calib_consts["rollbias"]
        if False:  # Expose this code to restate the raw roll data into the nc file
            eng_f.data[
                :, eng_f.columns.index("rollAng")
            ] = vehicle_roll_degrees_v  # restate the original data

        # NOTE: labsea/sep04/sg015 had pitch sensor issues dives 331:end
        # Eleanor regressed a replacement pitch based on pitch_control based on the initial dives
        # this would require code here to restate pitch = <gain>*eng_f.get_col('pitchCtl') - calib_consts['pitchbias']
        vehicle_pitch_degrees_v = vehicle_pitch_degrees_v - calib_consts["pitchbias"]
        # Convert observed vehicle pitch from degrees to radians
        vehicle_pitch_rad_v = radians(vehicle_pitch_degrees_v)

        if deck_dive and log_f.data["$SIM_PITCH"] > 0:
            log_warning("$SIM_PITCH set incorrectly; inverting pitch values")
            vehicle_pitch_rad_v = -vehicle_pitch_rad_v
            vehicle_pitch_degrees_v = -vehicle_pitch_degrees_v

        # Correct the heading?
        if (base_opts.magcalfile is not None) or ("magcalfile_contents" in globals_d):
            Mx = eng_f.get_col("mag_x")
            My = eng_f.get_col("mag_y")
            Mz = eng_f.get_col("mag_z")
            if Mx is None or My is None or Mz is None:
                log_error(
                    "Could not find magnetometer data - skipping heading corrections"
                )
            else:
                pitch_ctl = eng_f.get_col("pitchCtl")
                if pitch_ctl is None:
                    pitchAD = None
                else:
                    pitchAD = fix(
                        pitch_ctl * log_f.data["$PITCH_CNV"] + log_f.data["$C_PITCH"]
                    )

                new_head = correct_heading(
                    "Truck compass",
                    globals_d,
                    base_opts.magcalfile,
                    "magcalfile_contents",
                    "tcm2mat.cal",
                    base_opts.mission_dir,
                    Mx,
                    My,
                    Mz,
                    vehicle_heading_mag_degrees_v,
                    vehicle_pitch_degrees_v,
                    vehicle_roll_degrees_v,
                    pitchAD,
                )
                if new_head is not None:
                    vehicle_heading_mag_degrees_v = new_head
                    head_index = eng_f.columns.index("head")
                    eng_f.data[
                        :, head_index
                    ] = new_head  # Update heading with the improved version of heading

        vbdCC_v = eng_f.get_col("vbdCC")
        if vbdCC_v is None:
            # For version 67.00 and later, the vbdCC needs to be derived from the gc table in the log file

            # A note on pitch and roll: If we ever decide to drop pitchCtl and
            # rollCtl from the asc/eng files and recompute their position ala
            # VBD be aware that with the TTI mass-shifter there is a tendency
            # for the pitch mass to 'jitter' in the direction of gravity often
            # if the vehicle rolls.  Also, there was a timing bug in reporting
            # the GC pitch start AD that misreported by ~1000 AD the actual
            # position.  Old dives might exhibit problems here.

            # Now, back to recapturing VBD positions:

            # You might think that a nearest interpolation is fast and good enough but, well, not quite.
            # A 1% error is ~8cc, we'd like ~1+/-0cc for buoyancy and speed calculationss.
            # Ignoring the first bleed, sg189 sep12 SPURS dives:
            #   - simple nearest interpolation yields 2+/-10cc
            #   - the following code yields ~0.1+/-1.5cc.

            # These values depend completely on how many VBD moves there are
            # (this is were nearest is most incorrect)--fewer on average for
            # longer, well-tuned deployments.

            # During VBD moves we need to interpolate changing CC. And sometimes
            # between GCs the vbd system 'relaxes' so we need to linearly
            # interpolate within and between each GC with its starting and
            # ending AD in order to reduce the nominal error.

            # We need to be careful about when the VBD system actually moves,
            # which is NOT the start and end times of the GC but depends on the
            # sequence of motor moves for that GC.

            # And, finally, in old files, we have to guess about the starting AD
            # for the dive since it isn't recorded in the log.

            # Respecting all these observations, we actually get quite close
            # (<<1CC except for old dives during first bleed GC only).  Any thus
            # we can feel confident in providing the eng_vbdCC variable
            gc_roll_ad = array(
                log_f.gc_data["roll_ad"]
            )  # Where the roll system was at the end of a GC

            # Map over each GC and determine the starting and ending AD and the starting and ending time of the VBD move, if any
            n_gc = num_gc_events * 2
            gc_vbd_times_v = zeros(n_gc, float64)
            gc_ad_v = zeros(n_gc, float64)
            if "vbd_pot1_ad_start" in log_f.gc_data:  # new style log file?
                gc_start_vbd_ad_available = True
                try:
                    vbd_lp_ignore = log_f.data["$VBD_LP_IGNORE"]
                except KeyError:
                    vbd_lp_ignore = 0  # both available

                # compute VBD move start and end; don't trust gc_vbd_ad as ending point
                if vbd_lp_ignore == 0:
                    gc_start_vbd_ad_v = (
                        array(log_f.gc_data["vbd_pot1_ad_start"])
                        + array(log_f.gc_data["vbd_pot2_ad_start"])
                    ) / 2
                    gc_vbd_ad = (
                        array(log_f.gc_data["vbd_pot1_ad"])
                        + array(log_f.gc_data["vbd_pot2_ad"])
                    ) / 2
                elif vbd_lp_ignore == 1:  # ignore pot1?
                    gc_start_vbd_ad_v = array(log_f.gc_data["vbd_pot2_ad_start"])
                    gc_vbd_ad = array(log_f.gc_data["vbd_pot2_ad"])
                elif vbd_lp_ignore == 2:  # ignore pot2?
                    gc_start_vbd_ad_v = array(log_f.gc_data["vbd_pot1_ad_start"])
                    gc_vbd_ad = array(log_f.gc_data["vbd_pot1_ad"])
                else:
                    raise RuntimeError(
                        "Unknown value for $VBD_LP_IGNORE: %d"
                        % log_f.data["$VBD_LP_IGNORE"]
                    )
            else:
                gc_start_vbd_ad_available = False
                gc_start_vbd_ad_v = None
                gc_vbd_ad = array(
                    log_f.gc_data["vbd_ad"]
                )  # Where the VBD system was at the end of a GC

            for gc in range(0, num_gc_events):
                st_i = 2 * gc + 0
                en_i = 2 * gc + 1

                # Initially assume the start and stop AD are valid at the start and stop time of the GC (correct if no VBD move)
                gc_vbd_times_v[st_i] = gc_st_secs[gc]
                gc_vbd_times_v[en_i] = gc_end_secs[gc]
                # But if we had a VBD move we need to adjust the start and stop times
                vbd_secs = abs(gc_vbd_secs[gc])
                if vbd_secs > 0:
                    # Motor move order tells us when the VBD ran:
                    # If 'rollback' the move order is ROLL, PITCH, VBD
                    # Else the move order is PITCH, VBD, ROLL
                    # Look at (final) roll_ad: if near zero (dive/climb) and there were roll_secs, then we rolled back
                    rollback = False
                    if gc_roll_secs[gc] > 0:  # We rolled during this GC...was it back?
                        # An alternative to this calculation is a toggling flag that starts at rollback=False at start of dive
                        # and toggles ON EACH ROLL.  And then reset at the first pump, assumed apogee,
                        # where rollback is forced without recording any gc_roll_secs
                        # This code has the virtue of only looking for rollbacks where we bleed and pump
                        if (
                            start_of_climb_time is None
                            or gc_st_secs[gc] - i_eng_file_start_time
                            < start_of_climb_time
                        ):
                            roll_center = log_f.data["$C_ROLL_DIVE"]
                        else:
                            roll_center = log_f.data["$C_ROLL_CLIMB"]
                        if (
                            abs(gc_roll_ad[gc] - roll_center) < 100
                        ):  # PARAMETER we generally get near center
                            rollback = True
                    if rollback:
                        gc_vbd_times_v[st_i] = (
                            gc_st_secs[gc] + gc_roll_secs[gc] + gc_pitch_secs[gc]
                        )
                    else:
                        gc_vbd_times_v[st_i] = gc_st_secs[gc] + gc_pitch_secs[gc]
                    gc_vbd_times_v[en_i] = (
                        gc_vbd_times_v[st_i] + vbd_secs
                    )  # end time of VBD move

                # We always know where the AD finished (which may have drifted since last actual move)
                gc_ad_v[en_i] = gc_vbd_ad[gc]  # ending AD

                # What we don't always know is where we started...
                if gc_start_vbd_ad_available:
                    gc_ad_v[st_i] = gc_start_vbd_ad_v[gc]
                else:  # Old system.
                    if gc == 0:
                        pass  # handle first bleed below...
                    else:
                        gc_ad_v[st_i] = gc_vbd_ad[
                            gc - 1
                        ]  # assume starting AD is where the last one ended (could have 'relaxed')

            if not gc_start_vbd_ad_available:
                # Need to estimate starting AD during the first bleed for an old data set...
                # If we knew where SM_CC of the last dive ended we could plug that in as very start AD but no...
                if (
                    num_gc_events > 1 and gc_vbd_secs[1] < 0
                ):  # do we have a second bleed GC?
                    # estimate the bleed rate from it
                    coefficients = polyfit(gc_vbd_times_v[2:4], gc_ad_v[2:4], 1)
                    bleed_rate = abs(coefficients[0])
                else:
                    try:
                        # VBD_BLEED_AD_RATE is a (typically) low bound for error triggering... guess a scale factor
                        bleed_rate = 3 * log_f.data["$VBD_BLEED_AD_RATE"]  # PARAMETER
                    except KeyError:
                        bleed_rate = 30.0  # PARAMETER -- nominal
                gc_ad_v[0] = gc_ad_v[1] - bleed_rate * abs(
                    gc_vbd_secs[1]
                )  # estimate the starting AD
                # Generally we pump back up to where we started at least, if not more (handles small estimated bleed rates)
                # But ensure we go no lower than the vbd min
                gc_ad_v[0] = max(
                    min(min(gc_vbd_ad), gc_ad_v[0]), log_f.data["$VBD_MIN"]
                )

            # Convert these AD values to CC
            gc_vbdcc_v = (gc_ad_v - log_f.data["$C_VBD"]) * log_f.data[
                "$VBD_CNV"
            ]  # convert ad to cc relative to center

            # Map over successive pairs of start and ending points and interpolate onto impacted sg_epoch_time_s_v points
            # Coded to be a linear pass
            vbdCC_v = zeros(sg_np, float64)
            last_gc_i = 0
            for st_i in range(0, n_gc - 1):
                en_i = st_i + 1
                # Too expensive:
                # DEAD sg_i_v = list(filter(lambda i:sg_epoch_time_s_v[i] >= gc_vbd_times_v[st_i] and sg_epoch_time_s_v[i] <= gc_vbd_times_v[en_i], xrange(last_gc_i,sg_np)))
                # Open-code instead to make linear
                sg_i_v = []
                for i in range(last_gc_i, sg_np):
                    if sg_epoch_time_s_v[i] > gc_vbd_times_v[en_i]:
                        break  # found all the sg points during this segment
                    sg_i_v.append(i)

                if len(sg_i_v):  # anything to interpolate?
                    coefficents = polyfit(
                        gc_vbd_times_v[st_i : en_i + 1], gc_vbdcc_v[st_i : en_i + 1], 1
                    )  # linear fit
                    vbdCC_v[sg_i_v] = polyval(coefficents, sg_epoch_time_s_v[sg_i_v])
                    last_gc_i = sg_i_v[-1] + 1  # restart search for next time bunch
            # Finally, extend any tail...
            if last_gc_i < sg_np:
                vbdCC_v[last_gc_i:] = gc_vbdcc_v[-1]

            # HACK: Cache these results to the netcdf file as though it came on the eng file
            # This supports many matlab scripts that assume it is there
            results_d.update(
                {"eng_vbdCC": np.copy(vbdCC_v)}
            )  # copy since we modify vbdCC_v below

            # Done with these intermediates
            del gc_vbdcc_v, gc_ad_v, gc_vbd_times_v

        vbdCC_v -= calib_consts["vbdbias"]

        # In the absence of a CT (because on scicon and files not yet received etc.)
        # CONSIDER computing gsm velocities, start of dive, DAC based on gsm, displacements, etc.
        # and conditioning sensors to check of CT available....basically not a fatal error
        # at least the pilot can see via diveplot how the vehicle flew, trim etc.

        # --- compute CT and start QC ---
        # Prepare to record different QC levels

        # Decisions about 'QC_BAD' samples incorporates two things: truly
        # unbelievable data and, more often, data that we can't trust to
        # base our salinity and velocity recovery calculations upon.  This
        # is because the recovery (TSV) code relies on a hydrodynamic flow
        # model of both the vehicle and CTD tube that assumes
        # unaccelerated and steady flight.  So we try to find places where
        # those assumptions are unlikey and remove them.  Some places are
        # obvious: when we are accelerating away from the surface before
        # flaring, when we are pumping at the apogee of the dive, and when
        # we inevitably slow down at the top of the climb.  These are
        # complicated things that could compromise the conductivity and
        # temperature readings (bubbles, GC maneuvers, snot), some of
        # which we might be able to interpolate over and others we need to
        # simply remove.  The reduced set of points is passed to TSV to
        # find a consistent temperature/salinity and (via the implied sea
        # water density and vehicle buoyancy) a vehicle velocity solution.

        # To this end, there are several instruments aboard that we trust
        # more than others: the timing clock, the pressure sensor and the
        # thermistor.  Not that these instruments don't have their
        # problems (hysteresis effects, electrical noise, esp during GC)
        # but these are rare.  They have known error ranges and they are
        # small (TODO what are they?).  The conductivity sensor is prone
        # to getting clogged sometimes so we try to detect and handle
        # these situations.

        # We also assume the compass info for headings and pitch/roll is
        # reasonably accurate for purposes of underwater navigation and
        # reconstruction of key flight parameters (notably pitch) in the
        # derived buoyancy field so we can recover flight velocities and
        # hence geostrophic velocities.

        #
        # Sources for C and T
        #
        # With the advent of new CT sensors, there are two places to get CT data from:
        # 1) The Seaglider eng file
        # 2) A logger device that is sampling CT - in which case, the data will need to be gridded onto
        #    the vehicle science grid to perform the downstream calculations
        #

        # We want to reference T/S to the thermistor tip....
        # Adjust the depths and pressures according pressure at CT sensor, not pressure sensor
        # Compute depth difference between pressure sensor and CT depending on observered vehicle pitch (not glide angle?)
        # TODO: If we come to trust the auxCompass, use its higher frequency pitch values to compute this...
        ct_delta_x = calib_consts["glider_xT"] - calib_consts["glider_xP"]  # [m]
        ct_delta_z = calib_consts["glider_zT"] - calib_consts["glider_zP"]  # [m]
        zTP = ct_delta_x * sin(vehicle_pitch_rad_v) + ct_delta_z * cos(
            vehicle_pitch_rad_v
        )  # [m]

        ctd_ancillary_variables = ""
        sg_ct_type = calib_consts["sg_ct_type"]
        log_info("ct_type:%s" % sb_ct_type_map[sg_ct_type])
        sbect_unpumped = calib_consts["sbect_unpumped"]
        have_scicon_ct = False

        # Overritten by rbr on the truck, otherwise set below
        salin_raw_qc_v = None
        salin_raw_v = None

        if sg_ct_type == 4:
            ## UnPumped RBR Legato data ##
            perform_thermal_inertia_correction = False
            if set(
                ("legato_pressure", "legato_temp", "legato_conduc", "legato_time")
            ) <= set(results_d):
                try:
                    tmp_press_v = results_d["legato_pressure"]
                    ctd_temp_v = results_d["legato_temp"]
                    ctd_cond_v = results_d["legato_conduc"] / 10.0
                    ctd_epoch_time_s_v = results_d["legato_time"]
                except KeyError:
                    raise RuntimeError(
                        True, "Legato CT scicon data found, but had problems loading"
                    )
            else:
                ctd_temp_v = eng_f.get_col("rbr_temp")
                ctd_cond_v = eng_f.get_col("rbr_conduc")
                if ctd_cond_v is not None:
                    ctd_cond_v /= 10.0
                ctd_epoch_time_s_v = sg_epoch_time_s_v.copy()
                if (
                    ctd_temp_v is None
                    or ctd_cond_v is None
                    or ctd_epoch_time_s_v is None
                ):
                    raise RuntimeError(
                        True,
                        "Legato CT data specified, but no data found for scicon or truck",
                    )
                tmp_press_v = eng_f.get_col("rbr_pressure")

            ctd_np = len(ctd_epoch_time_s_v)
            ctd_temp_qc = initialize_qc(ctd_np, QC_GOOD)
            ctd_cond_qc = initialize_qc(ctd_np, QC_GOOD)
            ctd_salin_qc = initialize_qc(ctd_np, QC_GOOD)
            if eng_f.get_col("rbr_temp") is not None:
                # Note: this assumes the rbr_pressure, if present, has been interpolated for missing points
                unsampled_i = np.nonzero(np.isnan(ctd_temp_v))[0]
                assert_qc(QC_UNSAMPLED, ctd_temp_qc, unsampled_i, "Legato unsampled")
                assert_qc(QC_UNSAMPLED, ctd_cond_qc, unsampled_i, "Legato unsampled")
                assert_qc(QC_UNSAMPLED, ctd_salin_qc, unsampled_i, "Legato unsampled")

            # CONSIDER: should we support kistler cnf files in case?
            sg_press_v = (
                eng_f.get_col("depth") * cm2m - calib_consts["depth_bias"]
            ) * psi_per_meter
            sg_press_v *= dbar_per_psi  # convert to dbar
            if Globals.f_use_seawater:
                sg_depth_m_v = seawater.dpth(sg_press_v, latitude)
            else:
                sg_depth_m_v = -1.0 * gsw.z_from_p(sg_press_v, latitude, 0.0, 0.0)

            # Handle pressure spikes in legato pressure signal
            if tmp_press_v is not None:
                ctd_press_v, bad_points = QC.smooth_legato_pressure(
                    tmp_press_v, ctd_epoch_time_s_v
                )
                ctd_press_qc_v = initialize_qc(ctd_np, QC_GOOD)
                assert_qc(
                    QC_INTERPOLATED, ctd_press_qc_v, bad_points, "despiked pressure"
                )
                results_d.update({"ctd_pressure_qc": ctd_press_qc_v})
            else:
                ctd_press_v = sg_press_v.copy()

            if Globals.f_use_seawater:
                ctd_salin_v = seawater.salt(
                    ctd_cond_v / c3515, ctd_temp_v, ctd_press_v
                )  # temporary, not the real salinity raw
                ctd_depth_m_v = seawater.dpth(
                    ctd_press_v, latitude
                )  # initial depth estimate
            else:
                ctd_salin_v = gsw.SP_from_C(
                    ctd_cond_v * 10.0, ctd_temp_v, ctd_press_v
                )  # temporary, not the real salinity raw
                ctd_depth_m_v = -1.0 * gsw.z_from_p(
                    ctd_press_v, latitude, 0.0, 0.0
                )  # initial depth estimate

            # CONSIDER - this may not be entirely correct for legato
            temp_raw_qc_v, cond_raw_qc_v, salin_raw_qc_v = qc_checks(
                ctd_temp_v,
                ctd_temp_qc,
                ctd_cond_v,
                ctd_cond_qc,
                ctd_salin_v,
                ctd_salin_qc,
                ctd_depth_m_v,
                calib_consts,
                QC_BAD,
                QC_NO_CHANGE,
                "raw legato ",
            )
            # Map to names used in rest of code
            temp_raw_v = ctd_temp_v.copy()
            cond_raw_v = ctd_cond_v.copy()
            salin_raw_v = ctd_salin_v.copy()

            ctd_results_dim = nc_mdp_data_info[nc_legato_data_info]

            # For Legato we don't correct their pressure sensor so we just take it as is
            # and assume the pressure/depth is wrt thermistor already. So no zTP correction here

            # Done w/ these vars...
            del ctd_temp_v, ctd_cond_v, ctd_salin_v

            ## End Legatto ##

        elif sbect_unpumped:
            ## Regular sbect sensor ##

            # First - see if we have scicon data...
            # Why not eng file first you ask?  Read and weep below...
            try:
                # scicon unpumped SBECT
                ctd_epoch_time_s_v = results_d["sbect_time"]
                tempFreq_v = results_d["sbect_tempFreq"]
                condFreq_v = results_d["sbect_condFreq"]
                have_scicon_ct = True
                # CONSIDER use scicon 'depth_depth', converted to 'sbect_time' as the ctd_depth??

                ctd_results_dim = nc_mdp_data_info[nc_sbect_data_info]
            except KeyError:
                # Next, try for the glider eng file
                (ignore, tempFreq_v) = eng_f.find_col(
                    ["tempFreq", "sbect_tempFreq", "sailct_tempFreq"]
                )
                (ignore, condFreq_v) = eng_f.find_col(
                    ["condFreq", "sbect_condFreq", "sailct_condFreq"]
                )
                if tempFreq_v is None and condFreq_v is None:
                    raise RuntimeError(True, "No CT data found")
                ctd_results_dim = nc_mdp_data_info[nc_sg_data_info]
                ctd_epoch_time_s_v = sg_epoch_time_s_v
            # TODO: ensure sg_epoch_time_s_v and ctd_epoch_time_s_v overlap substantially (SG189 'test' dive 99 in hibay)
            # MDP automatically asserts instrument when writing
            # DEAD results_d['sbe41'] = 'unpumped Seabird SBE41' # record the instrument used for CTD
            ctd_np = len(ctd_epoch_time_s_v)

            # Initially all is well...
            temp_raw_qc_v = initialize_qc(ctd_np, QC_GOOD)
            cond_raw_qc_v = initialize_qc(ctd_np, QC_GOOD)

            # Adjust temp and cond freq, if any
            if calib_consts["sbe_temp_freq_offset"]:
                tempFreq_v = tempFreq_v + calib_consts["sbe_temp_freq_offset"]
                ctd_ancillary_variables = (
                    ctd_ancillary_variables + " sg_cal_sbe_temp_freq_offset"
                )

            bad_i_v = [i for i in range(ctd_np) if isnan(tempFreq_v[i])]
            assert_qc(QC_UNSAMPLED, temp_raw_qc_v, bad_i_v, "unsampled temperature")

            # Warn on attemped use of old temp freq limit types
            try:
                if (
                    calib_consts["sbe_temp_freq_min"]
                    or calib_consts["sbe_temp_freq_max"]
                ):
                    log_warning(
                        "Ignoring temperature frequency limits - use QC_temp_min and QC_temp_max instead."
                    )
            except KeyError:
                pass

            bad_i_v = [i for i in range(ctd_np) if isnan(condFreq_v[i])]
            assert_qc(QC_UNSAMPLED, cond_raw_qc_v, bad_i_v, "unsampled conductivity")

            # Warn on attemped use of old cond freq limit types
            try:
                if (
                    calib_consts["sbe_cond_freq_min"]
                    or calib_consts["sbe_cond_freq_max"]
                ):
                    # or QC_salin_min/max (PSU)
                    log_warning(
                        "Ignoring conductivity frequency limits - use QC_cond_min and QC_cond_max instead."
                    )
            except KeyError:
                pass

            # Convert temperature and conductivity frequenceies to initial temperatures and conductivities
            # before applying first-order lag and thermal-inertia corrections below
            # Compute temperature first so we can compute pressure properly before computing conductivity

            t_g, t_h, t_i, t_j, vars_used = SBECT_coefficents(
                "temperature",
                calib_consts,
                log_f,
                ["t_g", "t_h", "t_i", "t_j"],
                ["$SEABIRD_T_G", "$SEABIRD_T_H", "$SEABIRD_T_I", "$SEABIRD_T_J"],
            )
            ctd_ancillary_variables = ctd_ancillary_variables + vars_used

            LogTempFreqScaled_v = log(f0 / tempFreq_v)
            temp_raw_v = (
                1.0
                / (
                    t_g
                    + (t_h + (t_i + t_j * LogTempFreqScaled_v) * LogTempFreqScaled_v)
                    * LogTempFreqScaled_v
                )
            ) - Kelvin_offset

            # The Kistler pressure sensor, used on DGs and some SGs, responds quadratically in pressure and temperature
            # The glider code encodes depth (counts) using a linear transformation.  If we have the proper fit in sgc
            # we invert

            # What if we are using scicon?  We need to know if it was passed through from the glider or separate.
            # We need to know the gain and the (linear) transform used to get pressure from counts

            # With the GPCTD we must use pressure as given

            # eng.depth is psuedo-depth in meters, as computed onboard by SG
            # using pressure gauge and linear conversion.  These values
            # were used for control purposes.

            # The glider code misrepresents depth for a number of reasons related to
            # oversimplification of the hydrostatic relationship, principally because,
            # in decreasing order of importance:

            # 1) the density of seawater @ standard T & S (0 deg C & 35) varies with
            #    pressure (by 2.6% between the surface & 6000 dbar)
            # 2) gravity increases by over 0.5 % between the equator and poles and
            # 3) gravity increases with depth by ~0.1% between the sea surface and 6000 m depth.

            # Because of these variations, using a fixed constant (0.685 m/psi) to estimate depth
            # from pressure can't do better than ~1% in accuracy over the depth range
            # of a Deepglider dive cycle to the ocean floor, considerably worse than
            # the 0.04% accuracy quoted for the Druck 4020 pressure sensor on sg033
            # itself.

            # NOTE: CCE observed that while sw_dpth.m converts from pressure using the
            # accepted equation of state & gravity models, the routine sw_pres
            # simplifies the behavior to a quadratic one between depth and pressure so
            # sw_pres(sw_dpth(pressure, latitude), latitude) returns something that
            # differs by up to 0.4 dbar from pressure from the surface to 6000 dbar.
            press_counts_v = eng_f.get_col(
                "press_counts"
            )  # returns None if not present
            # Try reading a possibly updated kistler.cnf file; returns None if not present
            kistler_cnf, _ = Utils.read_cnf_file(
                "kistler.cnf",
                mission_dir=base_opts.mission_dir,
                encode_list=False,
                lower=False,
                results_d=results_d,
            )
            sg_temp_raw_v = temp_raw_v
            if kistler_cnf and ctd_np is not sg_np:
                sg_temp_raw_v = Utils.interp1d(
                    ctd_epoch_time_s_v, temp_raw_v, sg_epoch_time_s_v, kind="linear"
                )

            if press_counts_v is None:
                # Recover the depth the SG used onboard (in cm) and recorded at elapsed_time_s_v
                # Recover sg measured pressure [dbar] from the depth record using any depth bias
                # First convert from psuedo-meters to psi
                sg_press_v = (
                    eng_f.get_col("depth") * cm2m - calib_consts["depth_bias"]
                ) * psi_per_meter
                if kistler_cnf:
                    # Old mission without a kistler.cnf but calibration constructed afterwards
                    press_counts_v = (
                        sg_press_v - log_f.data["$PRESSURE_YINT"]
                    ) / log_f.data["$PRESSURE_SLOPE"]
                    sg_press_v = compute_kistler_pressure(
                        kistler_cnf, log_f, press_counts_v, sg_temp_raw_v
                    )
                    # We can't use the YINT on board (since it was computed wrt to PRESSURE_SLOPE)
                    # TODO compute likely psi at surface and tare to it
                    # We know at the beginning of the dive she is mostly just under water w/ the shoe just exposed
                    # Use surface angle and distance to pressure sensor to compute a new yint for this kistler.cnf (and this dive)
                    shoe_to_pressure_sensor = 1.5  # [m] approximate distance from antenna shoe for all vehicles
                    bleed_time = (
                        60  # takes roughly a minute to bleed and leave the surface
                    )
                    # TODO should ensure it is before time of flare
                    sfc_i = [
                        i for i in range(sg_np) if elapsed_time_s_v[i] <= bleed_time
                    ]
                    computed_yint = (
                        mean(sg_press_v[sfc_i])
                        - shoe_to_pressure_sensor
                        * sin(mean(abs(vehicle_pitch_rad_v[sfc_i])))
                        * psi_per_meter
                    )
                    sg_press_v -= computed_yint
                else:
                    # Original code...take sg_press as-is
                    pass
            else:
                if kistler_cnf is None:
                    # used kistler onboard but not overriding it here
                    # use pressure that was computed onboard with CT temp with log_f.data['$PRESSURE_YINT']
                    sg_press_v = eng_f.get_col("pressure")
                else:
                    sg_press_v = compute_kistler_pressure(
                        kistler_cnf, log_f, press_counts_v, sg_temp_raw_v
                    )
                    sg_press_v += log_f.data["$PRESSURE_YINT"]

            sg_press_v *= dbar_per_psi  # convert to dbar
            # Done with these variables
            del press_counts_v, sg_temp_raw_v
            # DEBUG ONLY
            try:
                prev_sg_press_v = results_d["pressure"]
                diff_max = max(sg_press_v) - max(prev_sg_press_v)
                if abs(diff_max) > 10:
                    log_info(
                        "Max pressure since last processing changed by %.2f psi"
                        % diff_max
                    )
                prev_sg_press_v = None
            except KeyError:
                pass

            # TODO? Argo tests for monotonically increasing (and then, for us, decreasing) pressures
            # They have a sg_press_qc_v and mark QC_BAD any data points that reverse direction
            # Any bad points propagate to T/C/S
            # but since we can stall and even fly down if we want, we avoid this QC test

            # This is the latitude corrected depth given the measure pressure
            # The force of gravity varies by latitude given the oblate spheroid shape and unequal mass distributions in the Earth
            if Globals.f_use_seawater:
                sg_depth_m_v = seawater.dpth(sg_press_v, latitude)
            else:
                sg_depth_m_v = -1.0 * gsw.z_from_p(sg_press_v, latitude, 0.0, 0.0)

            # There are two other possible 'depth' measurements from scicon
            # Both are based on the same pressure sensor used by the glider.

            # The first is 'depth_depth', which is the depth reported from the
            # glider via the logger interface and hence it comes from the AD7714
            # circuit and reflects the slope and yint and conversion factors
            # used by the truck.  In fact, it is an exact copy (well, subset) of
            # truck depth recorded in the depth.dat file just slightly later,
            # using the scicon clock.  Thus, we use sg_depth_m in preference.

            # The second comes from the (optional) so-called 'auxCompass' board
            # attached to the scicon.  This auxillary board can support an
            # auxillary compass and can sample the glider's pressure sensor
            # directly using a different A-to-D circuit. Pressure counts from
            # the sensor are recorded at typically higher frequency than the
            # truck.  For CT processing we use this auxillary pressure (and
            # derived depth, hence ctd_depth), if available, in preference to
            # the truck depth.

            # TestData/Sg187_NANOOS_Jun15 dives 182:788

            ###            # TODO - hoist this out from here
            ###            # Always create auxPressure_press and auxPressure_depth vectors
            ###            if(auxpressure_present):
            ###                auxPress_counts_v = results_d[f'{auxpressure_name}_pressureCounts']
            ###                aux_epoch_time_s_v = results_d[f'{auxpressure_name}_time']
            ###
            ###                # Convert pressure counts to pressure
            ###                if aux_pressure_slope is not None and  aux_pressure_offset is not None:
            ###                    auxCompass_pressure_v = (auxPress_counts_v - aux_pressure_offset) * aux_pressure_slope * dbar_per_psi
            ###                    log_info("auxCompass_pressure_offset = %f, auxCompass_pressure_slope = %f" %
            ###                             (aux_pressure_offset, aux_pressure_slope))
            ###                else:
            ###                    if kistler_cnf is None:
            ###                        auxPress_v = auxPress_counts_v * log_f.data['$PRESSURE_SLOPE'] # [psi]
            ###                    else:
            ###                        aux_temp_v = Utils.interp1d(ctd_epoch_time_s_v, temp_raw_v, aux_epoch_time_s_v, kind='linear')
            ###                        auxPress_v = compute_kistler_pressure(kistler_cnf, log_f, auxPress_counts_v, aux_temp_v) # [psi]
            ###
            ###                    # Why not simply + log_f.data['$PRESSURE_YINT'] to get final pressure?
            ###                    # Because while we trust the conversion slope of the sensor to be independent of sampling scheme,
            ###                    # the log value of yint encodes information about the AD7714, etc.  We need to see how the
            ###                    # aux AD is offset from that and compute an implied yint. So...
            ###                    # Convert glider pressure to PSI and interpolate to aux time grid
            ###                    glider_press_v = Utils.interp1d(sg_epoch_time_s_v, sg_press_v / dbar_per_psi, aux_epoch_time_s_v, kind='linear') # [psi]
            ###                    # Adjust for yint based on truck values
            ###                    # Note - this will go very wrong if you only have a half profile
            ###                    auxPress_yint = -mean(auxPress_v - glider_press_v)
            ###                    log_info("auxPress_yint = %f, $PRESSURE_YINT = %f (%f psi)" %
            ###                             (auxPress_yint, log_f.data['$PRESSURE_YINT'], (auxPress_yint - log_f.data['$PRESSURE_YINT'])))
            ###
            ###                    auxCompass_pressure_v = (auxPress_v + auxPress_yint)*dbar_per_psi # [dbar]
            ###                    aux_temp_v = None
            ###                    auxPress_v = None
            ###
            ###                if False:
            ###                    # This hack is to handle bad truck pressure, but to auxcompass pressure
            ###                    log_warning("Re-writing truck pressure and depth from auxCompass pressure")
            ###                    sg_press_v = Utils.interp1d(aux_epoch_time_s_v, auxCompass_pressure_v, sg_epoch_time_s_v, kind='linear')
            ###                    if Globals.f_use_seawater:
            ###                        sg_depth_m_v = seawater.dpth(sg_press_v, latitude)
            ###                    else:
            ###                        sg_depth_m_v = -1. * gsw.z_from_p(sg_press_v, latitude, 0., 0.)
            ###
            ###                #auxCompass_depth_v = sewater.dpth(auxCompass_pressure_v, latitude)
            ###                auxCompass_depth_v = -1. * gsw.z_from_p(auxCompass_pressure_v, latitude, 0., 0.)
            ###                results_d.update({f'{auxpressure_name}_press' : auxCompass_pressure_v,
            ###                                  f'{auxpressure_name}_depth' : auxCompass_depth_v})

            if use_auxpressure:
                ctd_press_v = Utils.interp1d(
                    aux_epoch_time_s_v,
                    auxCompass_pressure_v,
                    ctd_epoch_time_s_v,
                    kind="linear",
                )  # [dbar]
                # Map pressure and depth signals to thermistor location
                zTP = Utils.interp1d(
                    compass_time, zTP, ctd_epoch_time_s_v, kind="linear"
                )
                # BUG: Really we should get pressure_sensor_depth from corrected pressure via sw_depth()
                # then subtract zTP to get ctd_depth and the use a sw_press() routine to get ctd_press
                # This might be close though...
                # Negative because the CT sail is above the pressure sensor so is shallower
                ctd_press_v = ctd_press_v - zTP * psi_per_meter * dbar_per_psi  # [dbar]
                if Globals.f_use_seawater:
                    ctd_depth_m_v = seawater.dpth(ctd_press_v, latitude) - zTP  # [m]
                else:
                    ctd_depth_m_v = (
                        -1.0 * gsw.z_from_p(ctd_press_v, latitude, 0.0, 0.0) - zTP
                    )  # [m]

            else:
                # Truck pressure and depth
                # Really we should get pressure_sensor_depth from corrected pressure via sw_depth()
                # then subtract zTP to get ctd_depth and the use a sw_press() routine to get ctd_press
                # This might be close though...
                # Negative because the CT sail is above the pressure sensor so is shallower
                ctd_depth_m_v = sg_depth_m_v - zTP  # [m]
                ctd_press_v = sg_press_v - zTP * psi_per_meter * dbar_per_psi  # [dbar]
                if ctd_results_dim != nc_info_d[nc_sg_data_info]:
                    # need these for freq to measurement below
                    ctd_depth_m_v = Utils.interp1d(
                        sg_epoch_time_s_v,
                        ctd_depth_m_v,
                        ctd_epoch_time_s_v,
                        kind="linear",
                    )
                    ctd_press_v = Utils.interp1d(
                        sg_epoch_time_s_v,
                        ctd_press_v,
                        ctd_epoch_time_s_v,
                        kind="linear",
                    )

            # Done with this vector (if created)
            # del auxCompass_pressure_v

            # Conductivity calculation from SBE4 data sheet
            # Open-coded version of water_properties.m
            c_g, c_h, c_i, c_j, vars_used = SBECT_coefficents(
                "conductivity",
                calib_consts,
                log_f,
                ["c_g", "c_h", "c_i", "c_j"],
                ["$SEABIRD_C_G", "$SEABIRD_C_H", "$SEABIRD_C_I", "$SEABIRD_C_J"],
            )
            ctd_ancillary_variables = ctd_ancillary_variables + vars_used
            cpcor = calib_consts["cpcor"]
            ctcor = calib_consts["ctcor"]

            CondFreqHz_v = condFreq_v / f0
            if calib_consts["sbe_cond_freq_offset"]:
                CondFreqHz_v = CondFreqHz_v + calib_consts["sbe_cond_freq_offset"]
                ctd_ancillary_variables = (
                    ctd_ancillary_variables + " sg_cal_sbe_cond_freq_offset"
                )

            # Correct conductivity at the ctd_press_v, where the data was taken
            cond_raw_v = (
                c_g
                + (c_h + (c_i + c_j * CondFreqHz_v) * CondFreqHz_v)
                * CondFreqHz_v
                * CondFreqHz_v
            ) / (10.0 * (1.0 + ctcor * temp_raw_v + cpcor * ctd_press_v))
            ctd_metadata_d = fetch_instrument_metadata(nc_sbect_data_info)
            ctd_metadata_d["ancillary_variables"] = ctd_ancillary_variables
        else:
            ## Pumped (GPCTD) data
            try:
                # the timestamps can be off between the glider and the GPCTD by ~1s tops.  Ignore it.
                ctd_epoch_time_s_v = results_d["gpctd_time"]
                ctd_press_v = results_d["gpctd_pressure"]
                ctd_temp_v = results_d["gpctd_temperature"]
                ctd_cond_v = results_d["gpctd_conductivity"]
            except KeyError:
                raise RuntimeError(True, "No pumped CT data found")

            # CONSIDER: should we support kistler cnf files in this branch?
            sg_press_v = (
                eng_f.get_col("depth") * cm2m - calib_consts["depth_bias"]
            ) * psi_per_meter
            sg_press_v *= dbar_per_psi  # convert to dbar
            if Globals.f_use_seawater:
                sg_depth_m_v = seawater.dpth(sg_press_v, latitude)
            else:
                sg_depth_m_v = -1.0 * gsw.z_from_p(sg_press_v, latitude, 0.0, 0.0)

            # MDP automatically asserts instrument when writing
            # DEAD results_d['gpctd'] = 'pumped Seabird SBE41 (gpctd)' # record the instrument used for CTD
            ctd_np = len(ctd_epoch_time_s_v)
            ctd_salin_v = sewater.salt(
                ctd_cond_v / c3515, ctd_temp_v, ctd_press_v
            )  # temporary, not the real salinity raw
            if Globals.f_use_seawater:
                ctd_depth_m_v = seawater.dpth(
                    ctd_press_v, latitude
                )  # initial depth estimate
            else:
                ctd_depth_m_v = -1.0 * gsw.z_from_p(
                    ctd_press_v, latitude, 0.0, 0.0
                )  # initial depth estimate

            # GPCTD dumps invalid values at the end of each record; use qc_checks() to discover them...
            # but disable spike detection (using QC_NO_CHANGE)
            ctd_temp_qc_v, ctd_cond_qc_v, ctd_salin_qc_v = qc_checks(
                ctd_temp_v,
                initialize_qc(ctd_np, QC_GOOD),
                ctd_cond_v,
                initialize_qc(ctd_np, QC_GOOD),
                ctd_salin_v,
                initialize_qc(ctd_np, QC_GOOD),
                ctd_depth_m_v,
                calib_consts,
                QC_BAD,
                QC_NO_CHANGE,
                "raw gpctd ",
            )
            # Find the valid GPCTD data
            # The last several points in each profile are junk. Pressures are typically 0 or 'full-scale', which likely varies with instrument.
            # Geoff reports: Due to the way their firmware works, the last N samples of each cast are garbage.
            # We can bound the limit of bad points - 18 when you have CTP and O2, 22 when you have CTP.
            # The number of points are independent of timing.  They basically are dumping data in units of a buffer, and the tail of the buffer contains garbage.
            bad_gpctd_i_v = [
                i
                for i in range(ctd_np)
                if (ctd_press_v[i] == 0.0) or (ctd_press_v[i] > 10000.0)
            ]
            # The timestamps should be off between the glider and the GPCTD by ~1s tops if they respond to the logger commands properly.
            # Trust but verify?
            if False:
                # DEAD We use apogee as an event that both vehicle and GPCTD can agree on...
                # This doesn't work out well since we stop the GPCTD at apogee but the truck keeps reading depths
                # and we falsely think the deepest the GPCTD got is the same as the deepest point the vehicle recorded,
                # which could been 10s of seconds later
                max_sg_depth_i = sg_press_v.argmax()
                # We need to avoid the bad pressure points found above...
                valid_gpctd_i_v = Utils.setdiff(list(range(ctd_np)), bad_gpctd_i_v)
                max_gp_depth_i = valid_gpctd_i_v[ctd_press_v[valid_gpctd_i_v].argmax()]
                delta_t_s = (
                    ctd_epoch_time_s_v[max_gp_depth_i]
                    - sg_epoch_time_s_v[max_sg_depth_i]
                )
                if abs(delta_t_s) > 1.0:
                    log_info(
                        "GPCTD time off by %.2f seconds from vehicle time" % delta_t_s
                    )
                    # if delta_t_s is negative, GPCTD looks early; retard the time difference to align apogee
                    ctd_epoch_time_s_v -= delta_t_s

            bad_gpctd_i_v.extend(bad_qc(ctd_temp_qc_v))
            bad_gpctd_i_v.extend(bad_qc(ctd_cond_qc_v))
            bad_gpctd_i_v.extend(bad_qc(ctd_salin_qc_v))
            # Turns out the gpctd can be left running a while after the glider takes it last data point (during surfacing); remove those points
            bad_gpctd_i_v.extend(
                [
                    i
                    for i in range(ctd_np)
                    if (ctd_epoch_time_s_v[i] < sg_epoch_time_s_v[0])
                    or (ctd_epoch_time_s_v[i] > sg_epoch_time_s_v[-1])
                ]
            )
            valid_gpctd_i_v = Utils.setdiff(list(range(ctd_np)), bad_gpctd_i_v)

            # Reduce the data
            ctd_epoch_time_s_v = ctd_epoch_time_s_v[valid_gpctd_i_v]
            temp_raw_v = ctd_temp_v[valid_gpctd_i_v]
            cond_raw_v = ctd_cond_v[valid_gpctd_i_v]
            ctd_press_v = ctd_press_v[valid_gpctd_i_v]
            if "gpctd_oxygen" in results_d:
                # See code in sbe43_ext.py
                valid_gpctd_oxygen_v = results_d["gpctd_oxygen"][valid_gpctd_i_v]

            # For GPCTD we don't know how to correct their Kistler sensor so we just take it as is
            # and assume the pressure/depth is wrt thermistor already. So no zTP correction here

            ctd_results_dim = nc_mdp_data_info[nc_gpctd_data_info]
            ctd_np = len(ctd_epoch_time_s_v)

            # Initially all is well...
            temp_raw_qc_v = initialize_qc(ctd_np, QC_GOOD)
            cond_raw_qc_v = initialize_qc(ctd_np, QC_GOOD)

            # Done w/ these vars...
            del (
                sg_temp_v,
                ctd_temp_v,
                ctd_temp_qc_v,
                ctd_cond_v,
                ctd_cond_qc_v,
                ctd_salin_v,
                ctd_salin_qc_v,
            )

            # NOTYET ctd_metadata_d = fetch_instrument_metadata(nc_gpctd_data_info)
            # No ancillary_variables to add yet (all internal to the GPCTD unit)
            ## End GPDCTD

        del zTP  # Done with this variable

        # At this point we have:
        # temp_raw_v, cond_raw_v plus qc vectors
        # ctd_press and ctd_depth_m
        # ctd_np, ctd_epoch_time_s_v

        if deck_dive and max(cond_raw_v) < 1.0:
            # a deck dive in air
            log_warning(
                "Deck dive CT saw air; adjusting conductivity values to report 30PSU"
            )
            # We need to compute a conductivity at the measured temperature such
            # that the ratio of it with C3515 is the proper ratio to give a
            # nominal salinity, here 30PSU.  (In the past we implicitly used 1.0
            # but that assumed (via S=35PSU, T=15C) the deck dive temperatures
            # were around 15C and in any case above roughly 6C so we didn't run
            # afoul of the QC_salin_max value. But on cold winter days...) Normally
            # we would use sw_cndr(30,t,0) to compute the proper ratio but
            # sw_cndr() is not available in the seawater package.  Here we
            # approximate the results of that function as a linear function of
            # temperature over oceanographic ranges.
            # We discard any mesured conductivities
            # cond_raw_v = (0.0176*temp_raw_v + 0.4811)*c3515 # 25PSU
            cond_raw_v = (0.0206 * temp_raw_v + 0.5685) * c3515  # 30PSU

        # In tsv_f we use the sparse routines to invert matricies to perform the TMC
        # If it were not for that it would require space O(n^2) at the least
        # and we would hang running out of memory or thrashing...
        # Attempts to develop a sinple backsubstitute mechanism are hard because the coefficients
        # tend to be small and pivot order becomes important.
        # So, instead, if sparse is not available, reduce the number of points to solve

        # Test cases:
        # ak/aug04/p0160394 4742 data points
        # ak/aug04/p0160395 4848 data points
        # ak/nov03/p0100032 2704 data points
        # ak/nov03/p0100142 4154 data points
        # ak/nov03/p0100147 3083 data points
        # ak/nov03/p0100158 4130 data points
        # and most any scicon mission

        if ctd_results_dim != nc_info_d[nc_sg_data_info]:
            # Note that Utils.interp1 handles the cases where the CTD starts after the start of or stops before the end of sg time grid
            ctd_results_dim = nc_dim_ctd_data_point
            ctd_elapsed_time_s_v = ctd_epoch_time_s_v - ctd_epoch_time_s_v[0]

            ctd_vehicle_pitch_degrees_v = Utils.interp1d(
                compass_time, vehicle_pitch_degrees_v, ctd_epoch_time_s_v, kind="linear"
            )
            ctd_vehicle_pitch_rad_v = Utils.interp1d(
                compass_time, vehicle_pitch_rad_v, ctd_epoch_time_s_v, kind="linear"
            )
            ctd_heading_v = Utils.interp1d(
                compass_time,
                vehicle_heading_mag_degrees_v,
                ctd_epoch_time_s_v,
                kind="linear",
            )

            ctd_vbd_cc_v = Utils.interp1d(
                sg_epoch_time_s_v, vbdCC_v, ctd_epoch_time_s_v, kind="linear"
            )
            ctd_sg_press_v = Utils.interp1d(
                sg_epoch_time_s_v, sg_press_v, ctd_epoch_time_s_v, kind="linear"
            )
            ctd_sg_depth_m_v = Utils.interp1d(
                sg_epoch_time_s_v, sg_depth_m_v, ctd_epoch_time_s_v, kind="linear"
            )  # for weed_hacker support only
        else:
            ctd_elapsed_time_s_v = elapsed_time_s_v
            ctd_vehicle_pitch_degrees_v = vehicle_pitch_degrees_v
            ctd_vehicle_pitch_rad_v = vehicle_pitch_rad_v
            ctd_heading_v = vehicle_heading_mag_degrees_v
            ctd_vbd_cc_v = vbdCC_v
            ctd_sg_press_v = sg_press_v
            ctd_sg_depth_m_v = sg_depth_m_v  # for weed_hacker support only

        assign_dim_info_dim_name(nc_info_d, nc_ctd_results_info, ctd_results_dim)
        assign_dim_info_size(nc_info_d, nc_ctd_results_info, ctd_np)

        # Adjust these offsets regardless of CT source
        temp_raw_v -= calib_consts["temp_bias"]  # remove bias [degC]
        cond_raw_v -= calib_consts["cond_bias"]  # remove bias [S/m]
        if salin_raw_v is None:
            # Compute salinity based on raw data, w/o modification
            if Globals.f_use_seawater:
                salin_raw_v = seawater.salt(cond_raw_v / c3515, temp_raw_v, ctd_press_v)
            else:
                salin_raw_v = gsw.SP_from_C(cond_raw_v * 10.0, temp_raw_v, ctd_press_v)

        # elapsed time is recorded as eng_elaps_t
        results_d.update(
            {
                nc_sg_time_var: sg_epoch_time_s_v,
                "pressure": sg_press_v,
                "depth": sg_depth_m_v,
            }
        )

        globals_d["time_coverage_start"] = nc_ISO8601_date(min(sg_epoch_time_s_v))
        globals_d["time_coverage_end"] = nc_ISO8601_date(max(sg_epoch_time_s_v))
        # see discussion in BaseNetCDF about resolution vs accuracy
        # TODO some instruments have much better resolution than 1 secs and
        # even the glider doesn't have resolution finer than 2.5 secs nominally...so what is this saying?
        globals_d[
            "time_coverage_resolution"
        ] = "PT1S"  # ISO 8601 duration: Period Time 1 second

        globals_d["geospatial_vertical_min"] = min(sg_depth_m_v)
        globals_d["geospatial_vertical_max"] = max(sg_depth_m_v)
        globals_d["geospatial_vertical_units"] = "meter"
        # see discussion in BaseNetCDF about resolution vs accuracy
        globals_d[
            "geospatial_vertical_resolution"
        ] = "centimeter"  # TODO for MMP this should be 'N meter binned'
        globals_d["geospatial_vertical_positive"] = "no"

        # compute time increments for DAC use below
        delta_time_s_v = zeros(sg_np, float64)
        delta_time_s_v[1:] = diff(sg_epoch_time_s_v)  # time increments
        ctd_delta_time_s_v = zeros(ctd_np, float64)
        ctd_delta_time_s_v[1:] = diff(ctd_epoch_time_s_v)  # time increments

        # Compute these times wrt ctd_elapsed_time_s_v
        # OKMC/Nov11/sg168/p1680008 Recovery (D_ABORT) during first apogee pump.  start_time+vbd_secs exceeds last data point
        last_data_time = ctd_elapsed_time_s_v[-1]
        start_of_climb_time = (
            last_data_time
            if start_of_climb_time is None
            else min(start_of_climb_time, last_data_time)
        )
        apogee_pump_start_time = (
            last_data_time
            if apogee_pump_start_time is None
            else min(apogee_pump_start_time, last_data_time)
        )
        apogee_climb_pump_end_time = (
            last_data_time
            if apogee_climb_pump_end_time is None
            else min(apogee_climb_pump_end_time, last_data_time)
        )
        apogee_climb_pump_time = (
            apogee_climb_pump_end_time - apogee_pump_start_time
        )  # elapsed time loitering and turning around...

        apogee_climb_pump_i_v = list(
            filter(
                lambda i: ctd_elapsed_time_s_v[i] >= apogee_pump_start_time
                and ctd_elapsed_time_s_v[i] <= apogee_climb_pump_end_time,
                range(ctd_np),
            )
        )
        # Compute the loiter time points (that should include $T_LOITER if honored)
        # Actually if there is a logger delay on starting the b profile we won't see this because the GC doesn't tell you when the pitch move actually started
        # Could be 20 secs or so for ADCPs. See SG653 Dabob Bay Sep 2018.  You'd have to guess about the truck sampling time and see if the first data point
        # took longer than that to show up.
        loiter_i_v = list(
            filter(
                lambda i: ctd_elapsed_time_s_v[i] >= apogee_pump_vbd_end_time
                and ctd_elapsed_time_s_v[i] <= start_of_climb_time,
                range(ctd_np),
            )
        )
        apo_loiter_s = 0
        if len(loiter_i_v):
            apo_loiter_s = (
                ctd_elapsed_time_s_v[loiter_i_v[-1]]
                - ctd_elapsed_time_s_v[loiter_i_v[0]]
            )

        # Setup important indices for later processing
        start_of_climb_i = [
            i for i in range(ctd_np) if ctd_elapsed_time_s_v[i] >= start_of_climb_time
        ]
        start_of_climb_i = start_of_climb_i[0]  # 'first',1
        directives.start_of_climb = start_of_climb_i + 1  # matlab convention
        results_d.update(
            {
                "start_of_climb_time": start_of_climb_time,
            }
        )

        dive_i_v = list(range(0, start_of_climb_i))  # NOT start of apogee!
        climb_i_v = list(range(start_of_climb_i, ctd_np))

        depth_mask_v = zeros(ctd_np, float64)
        depth_mask_v[:] = nc_nan
        depth_mask_v[dive_i_v] = ctd_sg_depth_m_v[dive_i_v]
        directives.dive_depth = depth_mask_v  # dive_weed_hacker support
        depth_mask_v = zeros(ctd_np, float64)  # don't reuse the array
        depth_mask_v[:] = nc_nan
        depth_mask_v[climb_i_v] = ctd_sg_depth_m_v[climb_i_v]
        directives.climb_depth = depth_mask_v  # climb_weed_hacker support
        del depth_mask_v

        head_true_deg_v = ctd_heading_v + mag_var_deg
        # headings are reported from the compass in degrees from the north (positive y-axis) clockwise
        # compute heading as polar degrees in radians, which are measured from the east (positive x-axis) counterclockwise
        head_true_deg_v = 90.0 - head_true_deg_v
        bad_deg_i_v = nonzero(head_true_deg_v >= 360.0)
        head_true_deg_v[bad_deg_i_v] = head_true_deg_v[bad_deg_i_v] - 360.0
        bad_deg_i_v = nonzero(head_true_deg_v < 0.0)
        head_true_deg_v[bad_deg_i_v] = head_true_deg_v[bad_deg_i_v] + 360.0
        head_polar_rad_v = radians(head_true_deg_v)

        # in matlab ctd_np_i, the index of the last data point, is the same as the length ctd_np
        # in python, with 0-based indexing, ctd_np_i is off by one...
        ctd_np_i = ctd_np - 1
        directives.data_points = list(
            range(1, ctd_np + 1)
        )  # deal with matlab convention
        directives.glider_data_points = list(
            range(1, sg_np + 1)
        )  # deal with matlab convention
        directives.depth = ctd_depth_m_v
        directives.glider_depth = sg_depth_m_v
        directives.time = elapsed_time_s_v

        # Compute vehicle measured vertical velocity w_cm_s_v, which is used to estimate initial speed and glide angle.
        # Compute w = dz/dt using depth from pressure and latitude
        w_cm_s_v = Utils.ctr_1st_diff(-sg_depth_m_v * m2cm, elapsed_time_s_v)
        # Map to ctd times and compute gsm results at that dimension
        # BUG? This is what the matlab code does so we can use gsm values as initial start values for tsv
        # The alternative is to save them in sg_data_point space and just interpolate
        # before tsv but not record that...If we do this, remove them from the ctd coordinates
        ctd_w_cm_s_v = Utils.interp1d(
            sg_epoch_time_s_v, w_cm_s_v, ctd_epoch_time_s_v, kind="linear"
        )
        # Compute an intiial guess for glide angles and glider speed:
        # Use a version of the hydrodynamic model that assumes constant bouyancy throughout the dive
        # based on assumed deepest density encountered (rho0) and measured pitch (vehicle_pitch_rad_v) and vertical speed (w_cm_s_v)
        # See note on rho0 values in HydroModel
        converged, gsm_speed_cm_s_v, gsm_glide_angle_rad_v, stalled_i_v = glide_slope(
            ctd_w_cm_s_v, ctd_vehicle_pitch_rad_v, calib_consts
        )
        if not converged:
            log_warning(
                "Unable to converge during initial glide-slope speed calculations"
            )
        # gsm_glide_angle_deg_v is used in call to TSV below (rather than gsm_glide_angle_rad_v)
        gsm_glide_angle_deg_v = degrees(gsm_glide_angle_rad_v)
        gsm_horizontal_speed_cm_s_v = gsm_speed_cm_s_v * cos(gsm_glide_angle_rad_v)
        gsm_w_speed_cm_s_v = gsm_speed_cm_s_v * sin(gsm_glide_angle_rad_v)
        results_d.update(
            {
                "speed_gsm": gsm_speed_cm_s_v,
                "glide_angle_gsm": gsm_glide_angle_deg_v,
                "horz_speed_gsm": gsm_horizontal_speed_cm_s_v,
                "vert_speed_gsm": gsm_w_speed_cm_s_v,
            }
        )
        ctd_gsm_speed_cm_s_v = gsm_speed_cm_s_v
        ctd_gsm_horizontal_speed_cm_s_v = gsm_horizontal_speed_cm_s_v
        ctd_gsm_glide_angle_deg_v = gsm_glide_angle_deg_v

        # we use ctd_depth_m_v to determine whether the sensor is submerged
        # (in practice it nearly always is unless we have strong seas, where
        # we will see bubbles, below, or the sensor is not tared to surface pressure
        # properly).

        ctd_depth_threshold = (
            0.5  # PARAMETER meters submerged (this caps early sampling at the surface)
        )
        ctd_underwater_i_v = [
            i for i in range(ctd_np) if ctd_depth_m_v[i] > ctd_depth_threshold
        ]
        if len(ctd_underwater_i_v):
            dive_start_i = ctd_underwater_i_v[0]  # start here for everyone
            ctd_underwater_i_v = None  # done w/ this var
        else:
            # ak/oct03/p0090005 applied/rimpac/p0190001 (probably initial ballasting and centering issues)
            # If USE_ICE could be stuck under ice (and raised above water level)
            raise RuntimeError(True, "Glider never dove?")

        max_ctd_depth_i = ctd_depth_m_v.argmax()
        max_ctd_depth_m = ctd_depth_m_v[max_ctd_depth_i]

        # compute against ctd_depth_m since we just care only CT is plausibly out of the water
        # especially on the climb the nose might have come out of the water but not the CT sensor....test this.
        # NOTE: Compute this before the bubble detector so we get both reports and the QC vectors
        # will update for the different reasons. If we do it the other way, the OOW, which looks like a bubble,
        # is masked by the bubble report from cond_anomaly()
        min_depth_m = 0.10  # PARAMETER [m] use this reading if flying...
        out_of_the_water_i_v = [i for i in range(ctd_np) if ctd_depth_m_v[i] < 0]
        if len(out_of_the_water_i_v):
            # we can trust the thermistor but conductivity, hence salinity (see below), will be bad
            assert_qc(
                QC_BAD, cond_raw_qc_v, out_of_the_water_i_v, "CT out of water"
            )  # so we drop these

            # Most likely the pressure sensor was not well zero'd at the start of mission
            # Alternatively it could be hysteresis on the sensor itself over the mission
            # or really really rough weather...
            # wa/jan04 sg002 dive 1
            # faroes/jun09/sg105 dives 3,5,6,...lots (broaching)
            out_i_v = Utils.intersect(
                out_of_the_water_i_v, list(range(max_ctd_depth_i))
            )
            if len(out_i_v):
                log_warning(
                    "CTD out of the water before dive (%.3fm)"
                    % max(abs(ctd_depth_m_v[out_i_v]))
                )

            out_i_v = Utils.intersect(
                out_of_the_water_i_v, list(range(max_ctd_depth_i, ctd_np))
            )
            if len(out_i_v):
                log_warning(
                    "CTD out of the water after climb (%.3fm)"
                    % max(abs(ctd_depth_m_v[out_i_v]))
                )

        # Make copies of these arrays before any qc_checks
        # WHY? because we repeat the call to qc_checks below with possibly different actions for bound and spikes
        # but we want to preserve any QC_UNSAMPLED and QC_BAD marks we determined when processing CT data
        # The tests above (unsampled, freq bounds, and out of water) we want to apply to both raw and corrected T/C/S
        temp_cor_v = array(temp_raw_v)
        temp_cor_qc_v = array(temp_raw_qc_v)
        cond_cor_v = array(cond_raw_v)
        cond_cor_qc_v = array(cond_raw_qc_v)
        if salin_raw_qc_v is None:
            salin_raw_qc_v = initialize_qc(ctd_np, QC_GOOD)

        # Perform basic QC checks on raw data
        # NOTE mark spikes as QC_PROBABLY_BAD

        # CONSIDER: For Legato - is this the correct thing?
        #  1) Should perform_scicon_noise_filter=True be passed? (No I think)
        #  2) Should spike detection be enabled?
        (temp_raw_qc_v, cond_raw_qc_v, salin_raw_qc_v) = qc_checks(
            temp_raw_v,
            temp_raw_qc_v,
            cond_raw_v,
            cond_raw_qc_v,
            salin_raw_v,
            salin_raw_qc_v,
            ctd_depth_m_v,
            calib_consts,
            QC_BAD,
            QC_PROBABLY_BAD,
            "raw ",
            have_scicon_ct,
        )
        # Assume there are no anomalies
        good_anomalies_v = []
        suspect_anomalies_v = []
        if perform_cond_anomaly_check:
            # Handle bubble and snot in remaining good raw data
            # We do this after qc_checks() because we don't want spikes looking like (suspect) anomalies
            # which can happen during high-frequency sampling on the CT
            # On the other hand, quite often bubbles look like spikes as she goes in an out of the water
            # so we nail parts of the bubble in qc_checks() and any remaining excursions are filled in
            # with the bubble logic in CA
            good_anomalies_v, suspect_anomalies_v = cond_anomaly(
                cond_raw_v,
                cond_raw_qc_v,
                temp_raw_v,
                temp_raw_qc_v,
                ctd_elapsed_time_s_v,
                ctd_depth_m_v,
                dflare,
                dsurf,
                start_of_climb_i,
                test_tank_dive,
            )

            for a in good_anomalies_v:
                # NOTE treat these as bad...we deal with interpolation below
                descr = a.descr()
                descr = descr.replace("conductivity", "raw conductivity")
                assert_qc(QC_BAD, cond_raw_qc_v, a.points(), descr)
            # suspect_anomalies_v are ignored

        inherit_qc(temp_raw_qc_v, salin_raw_qc_v, "raw temp", "raw salinity")
        inherit_qc(cond_raw_qc_v, salin_raw_qc_v, "raw cond", "raw salinity")

        trace_array("temp_raw_qc", temp_raw_qc_v)
        trace_array("cond_raw_qc", cond_raw_qc_v)
        trace_array("salin_raw_qc", salin_raw_qc_v)

        report_qc("temp_raw_qc", temp_raw_qc_v)
        report_qc("cond_raw_qc", cond_raw_qc_v)
        report_qc("salin_raw_qc", salin_raw_qc_v)

        # Match the order of matlab script
        trace_array("GSM_speed_guess", gsm_speed_cm_s_v)
        trace_array("GSM_glideangle_guess", gsm_glide_angle_deg_v)
        results_d.update(
            {
                "ctd_time": ctd_epoch_time_s_v,
                "ctd_depth": ctd_depth_m_v,
                "ctd_pressure": ctd_press_v,
                # Raw water column observations
                "temperature_raw": temp_raw_v,
                "temperature_raw_qc": temp_raw_qc_v,
                "conductivity_raw": cond_raw_v,
                "conductivity_raw_qc": cond_raw_qc_v,
                "salinity_raw": salin_raw_v,
                "salinity_raw_qc": salin_raw_qc_v,
            }
        )

        ## Start adjustments here to get corrected temp, cond and salinity
        trace_array("temp_pre_interp", temp_cor_v)
        trace_array("cond_pre_interp", cond_cor_v)

        # We ignore the results of salinity tests here because we redo them below
        # but we do them because they impact cond_qc (see qc_checks)
        # We start salin_cor_v and salin_cor_qc_v below (and in tsv_iter)
        # Typically bound check marks QC_BAD and spike checks mark QC_INTERPOLATED (not QC_PROBABLY_BAD)
        temp_cor_qc_v, cond_cor_qc_v, _ = qc_checks(
            temp_cor_v,
            temp_cor_qc_v,
            cond_cor_v,
            cond_cor_qc_v,
            salin_raw_v,
            initialize_qc(ctd_np, QC_GOOD),
            ctd_depth_m_v,
            calib_consts,
            calib_consts["QC_bound_action"],
            calib_consts["QC_spike_action"],
            "",
            have_scicon_ct,
        )
        # reassert any good CAs for corrected world as QC_BAD or QC_INTERPOLATED
        for a in good_anomalies_v:
            assert_qc(a.qc(), cond_cor_qc_v, a.points(), a.descr())

        # the inheritance of qc from temp and cond to salinity occurs below, after more checks

        # CCE observed that temperatures sometimes spiked during (active) GCs.
        # All TSV corrections assume a good thermistor and good temp readings, so we can correct salinity wrt to it and hence calc correct buoyancy
        # Find times of *all* GCs and linearly interpolate temperatures over those regions
        # Do this before removing bad samples in order to avoid edge conditions of possible partial GC records at start and finish of filtered data
        # Excessive thermistor noise or bad instrument (as with SG105 June 2009 offshore the Faroes) must be dealt with manually

        # CONSIDER - this should probably not applied to the Legato?
        if interpolate_gc_temperatures:
            interpolate_GC_temp_i = []
            # find temperature records just before gc start and just after end times (or the beginning/end of the time series)
            # linearly interpolate temperature between those points
            # NOTE: if we get here num_gc_events is non-zero
            for gc in range(
                1, num_gc_events
            ):  # Skip the first GC since it is the flare maneuver
                start_time = gc_st_secs[gc] - i_eng_file_start_time
                end_time = gc_end_secs[gc] - i_eng_file_start_time
                gc_i_v = [
                    i
                    for i in range(ctd_np)
                    if ctd_elapsed_time_s_v[i] >= start_time
                    and ctd_elapsed_time_s_v[i] <= end_time
                ]
                if len(gc_i_v):
                    pre_index = gc_i_v[0]
                    post_index = gc_i_v[-1]
                    # TODO possible that GC times (indices) would overlap (see p1440003 from Jun 08)
                    pre_index = max(pre_index - 1, 0)
                    post_index = min(post_index + 1, ctd_np - 1)

                    temp_pre = temp_raw_v[pre_index]
                    time_pre = ctd_elapsed_time_s_v[pre_index]
                    temp_post = temp_raw_v[post_index]
                    time_post = ctd_elapsed_time_s_v[post_index]
                    slope = abs((temp_post - temp_pre) / (time_post - time_pre))
                    # If there is a large thermocline, we can't tell if heating is occuring, so skip
                    if slope < thermocline_diff:
                        # BUG this should be only for sbect_unpumped!! since we think it is caused by an interaction between the CT and the mainboard/motors
                        interpolate_GC_temp_i.append(gc_i_v.tolist())

                assert_qc(
                    QC_INTERPOLATED,
                    temp_cor_qc_v,
                    interpolate_GC_temp_i,
                    "GC temperature increases",
                )  # mark for interpolation

        # faroes/jun08/sg016 400:end (esp. 416) and faroes/jun08/sg005 340:end
        # sg170_OKMC_Apr12 141 142 during dive

        # For some deployments we observe salinity 'feet' during dive and apogee in which salinity spikes (to the fresh)
        # are observed after a pitch up (e.g., second pump) until sometime when the vehicle moves
        # Charlie conjectured it is from trapped warmer water in the aft fairing being burped at depth
        # and wafting up to the thermistor. The water eventually is left behind as the vehicle starts moving.
        # This should also impact pumped systems.

        # Two phases:
        # First, extend apogee if needed until the vehicle is flying again (original faroes cases)
        # Then look at dive for places where pitch is up (and are likely stalled). Mark as BAD
        # through those locations until flying again.

        # So: for unpumped systems mark first part of GC bad
        # for both systems mark the second part of GC bad until we are moving at speed (see flare logic)
        speedthreshold = 10.0  # PARAMETER [cm/s] vehicle is finally moving
        slow_apogee_climb_pump_i_v = []
        # CONSIDER: Legato?
        if sbect_unpumped:
            slow_apogee_climb_pump_i_v = apogee_climb_pump_i_v
            # original (covers first pump)

        # detect wafting warm water trapped in fairing detected by thermistor
        # can apply to all CTDs but not with compressee present (no interstitial volume)
        # even if we are pitched up and the GSM says we are flying fast we might be trimmed heavy and actually
        # descending, in which case we have the wafting issue (faroes/jun08:sg016 345 413)

        # typically sg_calib_constants supplies the values for mass and mass_comp
        try:
            mass = calib_consts["mass"]
            # [kg]
            if mass > 100:
                log_warning(
                    "Correcting mass of vehicle in sg_calib_constants (%.1f) to kg"
                    % mass
                )
                calib_consts["mass"] = mass = mass / kg2g
            mass = mass * kg2g  # [g]
            if abs(mass - log_f.data["$MASS"]) > 1:  # [g]
                log_warning(
                    "Mass of vehicle in sg_calib_constants (%.1f) does not match $MASS in log file (%.1f); using sg_calib_constants"
                    % (mass, log_f.data["$MASS"]),
                    alert="MASS_MISMATCH",
                )
        except KeyError:
            pass

        # if mass_comp not present, the default constant is 0 for SG, 10 for DG
        # but if it is suppled in the log file and different WARN
        mass_comp = calib_consts["mass_comp"]
        # [kg] ensured to be present
        if (
            mass_comp > 20
        ):  # typically no more that 12kg but could be more with dodecamethylpentasiloxane
            log_warning(
                "Correcting compressee mass of vehicle from sg_calib_constants (%.1f) to kg"
                % mass_comp
            )
            calib_consts["mass_comp"] = mass_comp / kg2g
        mass_comp = mass_comp * kg2g  # [g]
        try:
            # Yes, it is grams aboard and kg in sg_calib_constants.
            if abs(mass_comp - log_f.data["$MASS_COMP"]) > 1:  # [g]
                log_warning(
                    "Mass of compressee in sg_calib_constants (%.1fg) does not match $MASS_COMP in log file (%.1fg); using sg_calib_constants"
                    % (mass_comp, log_f.data["$MASS_COMP"])
                )
        except KeyError:
            pass
        # BUG? SG can now have compressee aft but there is trapped water in the fwd fairing
        # Is this (part of) the water that can waft or is it largely from aft with the big hole
        # for the CT mount?
        if mass_comp == 0:  # there is interstitial volume
            # Phase 1:
            min_vertical_speed_cm_s = (
                4.0  # PARAMETER min vertical speed cm/s for climb start or dive restart
            )
            start_of_climb_flying_i = [
                i
                for i in range(ctd_np)
                if (
                    ctd_elapsed_time_s_v[i] >= start_of_climb_time
                    and ctd_gsm_speed_cm_s_v[i] >= speedthreshold
                    and ctd_w_cm_s_v[i] > min_vertical_speed_cm_s
                )
            ]
            if len(start_of_climb_flying_i):
                slow_apogee_climb_pump_i_v.extend(
                    range(start_of_climb_i, start_of_climb_flying_i[0] + 1)
                )
                # could be overlap with apogee_pump_i
                slow_apogee_climb_pump_i_v = Utils.sort_i(
                    Utils.unique(slow_apogee_climb_pump_i_v)
                )
            # Phase 2:
            dive_wafting_i_v = [
                i
                for i in dive_i_v
                if (ctd_vehicle_pitch_degrees_v[i] > -calib_consts["min_stall_angle"])
            ]
            dive_wafting_i_v = Utils.setdiff(
                dive_wafting_i_v, slow_apogee_climb_pump_i_v
            )  # no sense double counting
            if len(dive_wafting_i_v):
                # to a first approximation, these points are toast
                # actually, since we are on a dive, the first point before us should be warmer than the last
                # and any points in the region that are as warm or warmer than the first point are likely from the trapped water
                # of course ther ecould be temperature inversions...
                diff_waft_i_v = diff(dive_wafting_i_v)
                breaks_i_v = [
                    i for i in range(len(diff_waft_i_v)) if diff_waft_i_v[i] > 1
                ]
                breaks_i_v.append(len(dive_wafting_i_v) - 1)  # add the final point
                last_i = 0
                for break_i in breaks_i_v:
                    pre_index = dive_wafting_i_v[last_i]
                    post_index = dive_wafting_i_v[break_i]
                    start_temp = temp_raw_v[pre_index]
                    # CONSIDER: compute diff(temp_raw_v) in the region and look for upticks greater than a threshold
                    # which would indicate starts of pulses.  Require them but the number of points, like cond anomalies,
                    # could be considerably more
                    warmer_points_i_v = [
                        i
                        for i in range(pre_index, post_index)
                        if temp_raw_v[i] > start_temp
                    ]
                    if len(warmer_points_i_v):
                        # If we were going to find the points, we need to do something like cond_anomaly above:
                        # track start and stop of major changes in temperature to the warm and then back again
                        # in between the temp can look 'stable' (at a warmer temp) so all the intervening points have to be nailed.
                        directives.suggest(
                            "bad_temperature data_points between %d %d %% possible wafting warm water on dive at %d points"
                            % (pre_index, post_index, len(warmer_points_i_v))
                        )  # Utils.succinct_elts(warmer_points_i_v) too chatty
                        # TOO AGGRESSIVE: assert_qc(QC_BAD,temp_cor_qc_v,warmer_points_i_v,'possible wafting warm water on dive')
                    last_i = break_i  # move along

        assert_qc(
            QC_BAD, cond_cor_qc_v, slow_apogee_climb_pump_i_v, "slow apogee CT flow"
        )
        # DEAD apogee_climb_pump_i_v = None # done with this intermediate (but not slow_apogee_climb_pump_i_v)

        # look for points where we might have been stuck on the bottom
        stuck_i_v = []
        bottom_depth = log_f.data[
            "$D_TGT"
        ]  # add a little since we back off to accomodate apogee?
        try:
            bottom_ping = log_f.data["$ALTIM_BOTTOM_PING"]  # depth of ping, range
            bottom_depth = 0
            for v in bottom_ping.split(","):
                bottom_depth += float(v)
        except KeyError:
            pass  # D_TGT is good enough
        if (
            max_ctd_depth_m < bottom_depth
            and ctd_elapsed_time_s_v[max_ctd_depth_i]
            < log_f.data["$T_MISSION"] * 60 / 2
        ):
            near_bottom = (
                0.01 if test_tank_dive else 5
            )  # PARAMETER [m] depth off the "putative" bottom the vehicle can bounce and still be considered stuck
            bounce_distance_allowed = (
                0.4  # PARAMETER [m] depth change allowed for a bounce
            )
            # we might be on the bottom because we didn"t make it to our target depth and we didn"t time out
            # find places where we are "near the putative bottom"
            bottom_i_v = [
                i
                for i in range(ctd_np)
                if ctd_depth_m_v[i] > max_ctd_depth_m - near_bottom
            ]
            # and of those places where did we not bounce around too much off the bottom?
            # CONSIDER: add these to stall points above
            dZdt_v = abs(diff(ctd_depth_m_v[bottom_i_v]))
            on_bottom_i_v = [
                i for i in range(len(dZdt_v)) if dZdt_v[i] < bounce_distance_allowed
            ]
            bottom_i_v = array(bottom_i_v)  # so we can index nicely
            stuck_i_v = bottom_i_v[on_bottom_i_v]
            stuck_time = sum(
                ctd_delta_time_s_v[stuck_i_v]
            )  # don"t assume consecutive times
            if stuck_time > apogee_climb_pump_time:  # report if really long
                log_info(
                    "On the bottom at %.1fm for %.1f minutes."
                    % (max_ctd_depth_m, stuck_time / 60.0)
                )
            ctd_delta_time_s_v[
                stuck_i_v
            ] = 0  # not flying here so no flight elapsed time (see DAC below)
            if sbect_unpumped:
                # TODO really? like apogee, salin might tbe ok if we aren't in a thermocline
                # CONSIDER drop this
                # However, still should declare that the hdm speeds are 0 and hence bad here for DAC
                assert_qc(QC_BAD, cond_cor_qc_v, stuck_i_v, "stuck on the bottom")

        ## Common for all CTDs
        # NOTE: dropped dive/climb_data_weed_hacker
        # replace with 'bad_cond dive_depth less_than X'
        # dive_depth and climb_depth set for this purpose
        interp_temp_i_v = manual_qc(
            directives,
            "interp_temperature",
            "temp_QC_INTERPOLATED",
            QC_INTERPOLATED,
            temp_cor_qc_v,
            "temperature",
        )
        temp_cor_v, temp_cor_qc_v = interpolate_data_qc(
            temp_cor_v,
            ctd_elapsed_time_s_v,
            interp_temp_i_v,
            "temperature",
            directives,
            temp_cor_qc_v,
            QC_PROBABLY_BAD,
        )
        trace_array("temp_post_interp", temp_cor_v)

        if sg_ct_type != 4:
            # Applies to all SBE CTs...
            # Do this correction here, after possible temp interpolation
            # We want the dTdt gradient to reflect any interpolation
            dTemp_dt_v = Utils.ctr_1st_diff(temp_cor_v, ctd_elapsed_time_s_v)
            # if there were unsampled points these will be NaN (mocha/2010.07.sanjuan/sg033 dive 30)
            # in that case the ctr1stdiffderiv will propagate NaNs adjacent locations in dTdt and hence into temp
            bad_dTdt_i_v = [i for i in range(ctd_np) if isnan(dTemp_dt_v[i])]
            dTemp_dt_v[bad_dTdt_i_v] = 0  #% no 1st order lag here
            del bad_dTdt_i_v  # done with this intermediate

            temp_cor_v += (
                calib_consts["sbect_tau_T"] * dTemp_dt_v
            )  # correct for 1st order time lag

        ## mark bad temperature points
        bad_temp_i_v = manual_qc(
            directives,
            "bad_temperature",
            "temp_QC_BAD",
            QC_BAD,
            temp_cor_qc_v,
            "temperature",
        )
        bad_temp_i_v = bad_qc(temp_cor_qc_v)
        temp_cor_v[bad_temp_i_v] = nc_nan  # MARK BAD

        # Eliminate points at the start, apogee, and end of the dive for different reasons
        # eliminate the start of dive until we start flying or get below dflare, whichever is deeper
        # use glide_slope speed to find a start point in addition to dflare

        # NOTE min depth might not be zero (in fact isn't ever zero at surface) because of pressure sensor issues but also because it is underwater by ~.3m
        # and we don't take a point at the surface before we start the dive....
        # In addition the sensor might be off if it had an electrical bias (early SG005?) or a hysteresis factor that needs correcting over the initial dives,etc.

        # When leaving the surface and before flare our compass measurements
        # are not terribly good and we are accelerating as we gain speed and then
        # flare.  The flight model doesn't do very well in this non-steady regime
        # so we excise these points, both from speed and TS calcs

        # BUG sg120 jun09 dive 53: much bouncing about near the surface (going to 3 then up to 2 then down...
        # BUG and estimated speeds have some early stall points so it looks like we are flying but we aren't...
        # We estimate point 4 as where we fly but in reality it is point 14

        # in the unpumped case, the top of dive and climb and apogee are known places where
        # we aren"t moving fast enough (stalled) so thermal inertia corrections aren't good
        # however, the tube has been sitting in the water and equilibriated during drift
        # so unless there is strong mixing it is likely to be an ok reading.
        # CONSIDER retaining points below 2m or so
        # but discard through flare and then if flying fast enough
        flying_i_v = [i for i in dive_i_v if ctd_gsm_speed_cm_s_v[i] >= speedthreshold]
        if len(flying_i_v):
            flying_i = flying_i_v[0]
        else:
            raise RuntimeError(True, "Glider never started flying?")

        flare_i = 0  # where flare depth achieved
        # CONSIDER - probably not correct for Legato
        if sbect_unpumped:
            # Ensure the glider is moving, the CT is under water, we are clear of bubbles
            # (see above 'good_anomlies') and after flare depth

            # We care when the CTD is below flare, which is close to where the
            # glider flared but pressure sensor is below the CTD generally and
            # the vehicle flared *after* this depth.

            # We use dflare as a first-order proxy for moving fast but there are
            # deployments where dflare is set quite shallow (1m) to deliberately
            # get the glider to sample in the upper part of the water column and
            # the speeds are likely too small for good TI corrections if there
            # is a thermocline. See Port_Susan_ADCP/sg577_gpctd

            # In this case the speedthreshold (10cm/s) should take care of this
            # problem.

            flare_i_v = [i for i in dive_i_v if ctd_depth_m_v[i] >= dflare]
            if len(flare_i_v):
                flare_i = flare_i_v[0]
            else:
                # If USE_ICE could be stuck under ice and held there unable to break free
                # APL/sgs141_DavisStrait_Feb11_ICE dives 87ff
                raise RuntimeError(True, "Glider never flared?")

            dive_start_i = max([flare_i, flying_i, dive_start_i])

        bleed_start_i = 0
        if False:
            # In the case of T_SLOITER the bleed doesn't start immediately so
            # preserve all those points. We assume the CT is underwater. Thus for TSV
            # and thermal inertia purposes these points are valid.  However, other
            # instruments might be out of the water (like the optode on the mast) so
            # they might want to treat these points with care.
            #
            # Note however that TSV removes these points anyway because we eventually see the vehicle as 'stalled'
            # Changed (12/417) 1:12 to QC_PROBABLY_BAD because stalls avoid thermal-inertia salinity correction
            before_bleed_start_i = [
                i for i in dive_i_v if ctd_epoch_time_s_v[i] < gc_st_secs[0]
            ]
            if len(before_bleed_start_i):
                bleed_start_i = before_bleed_start_i[-1] + 1
            bleed_start_i = min(bleed_start_i, dive_start_i)

        assert_qc(
            QC_BAD,
            cond_cor_qc_v,
            list(range(bleed_start_i, dive_start_i)),
            "during VBD bleed",
        )  # mark bad up to but not including dive_start_i
        # Now truth to tell we could have a slow bleed and reach D_FLARE before the bleed is complete (taking two GC cycles)
        # So strictly we are accelerating during this second GC as well but we ignore it.

        # Find end of climb phase
        # Eliminate points at the end of the climb where we might have broached or bubbles might have formed
        # Note, however, if there was a deep bubble we would stop prematurely (this could still happen in the current case for short dives)
        # TODO: why are we not symmetrical and end the dive when we last fall below speedthreshold like dive?
        climb_dsurf_depth = surface_bubble_factor * dsurf
        # find points after apogee pump end that are shallower than climb_dsurf_depth
        # We have already marked points above ctd_depth_threshold as bad so don't need to use this here
        climb_dsurf_i_v = [
            i
            for i in climb_i_v
            if ctd_elapsed_time_s_v[i] > start_of_climb_time
            and ctd_depth_m_v[i] < climb_dsurf_depth
        ]
        climb_end_i = ctd_np_i + 1  # initialize
        if len(climb_dsurf_i_v):  # do we have a climb tail?
            if sbect_unpumped:  # when unpumped we care about bobbling around...
                # Now try to find where the dive ended and remove those points, if any
                pitch_end_v = ctd_vehicle_pitch_degrees_v[climb_dsurf_i_v]
                pend_i_v = [
                    i for i in range(len(climb_dsurf_i_v)) if pitch_end_v[i] > 0
                ]  # pitched up at all
                if len(pend_i_v):
                    # If we are bobbing on the surface we could see pitch oscillate around 0
                    # NOTE We could also see, but rarely, our pitch wobble around if we are struck by a whale at depth.  This would stop the dive prematurely
                    # Find the first index where we went to pitch <= 0 for more than 1 sample (which is where we first start bobbing)
                    diff_pend_i_v = diff(pend_i_v)
                    # Looks for gaps which indicate bobbling around
                    idpend_i_v = [
                        i for i in range(len(diff_pend_i_v)) if diff_pend_i_v[i] > 1
                    ]  # if we bob, we'll have gaps in the pitchup record
                    if len(idpend_i_v) > 0:
                        # We bobbed so truncate pend_i_v after the first gap, which starts from 0
                        pend_i_v = list(range(0, idpend_i_v[0] + 1))

                    # these are the indices where the CT tube is above climb_dsurf_depth and pitched up
                    climb_dsurf_i_v = array(climb_dsurf_i_v)[pend_i_v]
                    # Find where in this head of the climb (pend_i_v) both pressure went minimum and we are still pitched up
                    press_end_v = ctd_sg_press_v[climb_dsurf_i_v]
                    pmin_end = min(
                        press_end_v
                    )  # [dbar] What was min pressure before we went flat?
                    # Find the point of pmin_end in the full dive record
                    climb_end_i_v = [
                        i
                        for i in range(len(climb_dsurf_i_v))
                        if press_end_v[i] == pmin_end
                    ]
                    if not len(climb_end_i_v):
                        # probably because of a truncated dive (we never pitched up) ala sg144 jun09 dive 286
                        # could also be very stormy conditions that toss us around deeply sg120 jun09 dive dive 65, below the dsurf layer
                        log_warning(
                            "Can't find low pressure and pitched up condition for climb in %s; turbulent or truncated dive?"
                            % (eng_file_name)
                        )
                        DAC_qc = update_qc(
                            QC_PROBABLY_BAD, DAC_qc
                        )  # can't tell where flight stopped
                        # fall through w/ climb_end_i at end of dive
                    else:
                        # Assume climb ended where we first reached min pressure but were still pitched up
                        # We try to update (deepen) this point by looking for bubbles in the code below
                        climb_end_i = climb_dsurf_i_v[climb_end_i_v[0]]
                        climb_end_i = (
                            climb_end_i + 1
                        )  # climb_end_i was the last VALID point so move beyond this
                else:
                    # not pitched up within the normal surfacing depth...
                    # was never pitched up? OKMC Jun11 sg167 dives 31 and 32
                    # CONSIDER skip_profile % not pitched up on climb?
                    # could also mean we went into surface mode before $D_SURF?
                    # It is possible, e.g., faroes/nov06/sg101 dive 83 etc., to not have enough samples
                    # in the top climb_dsurf_depth m to catch her flipping from pitch up to down (so all we see is down)
                    # In this case we should only complain if any points are below actual D_SURF
                    # We already know all the points in climb_dsurf_i_v are pitched down; any below D_SURF?
                    pend_i_v = [i for i in climb_dsurf_i_v if ctd_depth_m_v[i] > dsurf]
                    if len(pend_i_v):
                        log_warning(
                            "Pitched down during climb below %.2f meters? - continuing but skipping DAC computation"
                            % dsurf
                        )
                        DAC_qc = QC_BAD  # bad flight....

                # Done with these intermediate arrays
                del pitch_end_v, pend_i_v, diff_pend_i_v, press_end_v, climb_dsurf_i_v
        else:
            # If the data stops at pressures below climb_dsurf_depth, don't remove anything...
            # But see if we were truncated before we got near the surface
            # At this point we know the last data point was < climb_dsurf_depth
            # But if we are sampling very slowly or ascending very fast our last data point
            # might be just before hitting dsurf...
            predicted_last_sample_depth = (
                ctd_depth_m_v[-1] + diff(ctd_depth_m_v[-2:])
                if len(climb_i_v) > 1
                else ctd_depth_m_v[-1]
            )
            if predicted_last_sample_depth > dsurf:  # CONSIDER 5*dsurf?
                log_warning(
                    "Engineering data ends at %.2f meters; truncated dive? - continuing"
                    % ctd_depth_m_v[-1]
                )
                DAC_qc = update_qc(
                    QC_PROBABLY_BAD, DAC_qc
                )  # can't tell where flight stopped but if not too deep could be ok

        if climb_end_i <= ctd_np_i:  # anything to eliminate?
            climb_end_i = climb_end_i - 1
            assert_qc(
                QC_BAD, cond_cor_qc_v, list(range(climb_end_i, ctd_np)), "end of climb"
            )
        else:
            climb_end_i = ctd_np_i  # fo rebuilding climb_i_v below

        # order makes a differnce here!!
        ## mark bad conductivity points
        bad_cond_i_v = manual_qc(
            directives,
            "bad_conductivity",
            "cond_QC_BAD",
            QC_BAD,
            cond_cor_qc_v,
            "conductivity",
        )
        bad_cond_i_v = bad_qc(cond_cor_qc_v)
        cond_cor_v[bad_cond_i_v] = nc_nan  # MARK BAD

        interp_cond_i_v = manual_qc(
            directives,
            "interp_conductivity",
            "cond_QC_INTERPOLATED",
            QC_INTERPOLATED,
            cond_cor_qc_v,
            "conductivity",
        )
        cond_cor_v, cond_cor_qc_v = interpolate_data_qc(
            cond_cor_v,
            ctd_elapsed_time_s_v,
            interp_cond_i_v,
            "conductivity",
            directives,
            cond_cor_qc_v,
            QC_PROBABLY_BAD,
        )
        trace_array("cond_post_interp", cond_cor_v)

        for a in suspect_anomalies_v:
            still_good_i_v = [i for i in a.points() if cond_cor_qc_v[i] == QC_GOOD]
            if len(still_good_i_v):
                directives.suggest(
                    "%s_conductivity data_points between %d %d %% %s"
                    % (
                        "bad" if a.qc() == QC_BAD else "interp",
                        a.first_point() + 1,
                        a.last_point() + 1,
                        a.descr(),
                    )
                )

        # Now estimate an initial adjusted salinity based on adjusted temp and cond
        if Globals.f_use_seawater:
            salin_cor_v = seawater.salt(cond_cor_v / c3515, temp_cor_v, ctd_press_v)
        else:
            salin_cor_v = gsw.SP_from_C(cond_cor_v * 10.0, temp_cor_v, ctd_press_v)
        salin_cor_qc_v = initialize_qc(ctd_np, QC_GOOD)
        tc_bad_i_v = Utils.sort_i(
            Utils.union(bad_temp_i_v, bad_cond_i_v)
        )  # order for assert output
        salin_cor_v[tc_bad_i_v] = nc_nan
        assert_qc(
            QC_BAD,
            salin_cor_qc_v,
            tc_bad_i_v,
            "bad corrected temperature and conductivity suggests bad salinity",
        )

        # rebuild dive_i_v and climb_i_v; DO NOT reset directives
        dive_i_v = list(
            range(dive_start_i, start_of_climb_i)
        )  # up to but not including the dive end
        climb_i_v = list(range(start_of_climb_i, climb_end_i + 1))

        # DEAD?  But consider that virtual mooring and D_NO_BLEED also causes slow down and fast up....
        measured_average_dive_w_cm_s = abs(mean(ctd_w_cm_s_v[dive_i_v]))
        measured_average_climb_w_cm_s = abs(mean(ctd_w_cm_s_v[climb_i_v]))
        max_avg_w = max(measured_average_dive_w_cm_s, measured_average_climb_w_cm_s)
        untrimmed_w_ratio = (
            1.0 - 0.2
        )  # PARAMETER UNUSED ratio of dive to climb average w to detect untrimmed vehicle velocities (20% difference)
        if False and (
            measured_average_dive_w_cm_s / max_avg_w < untrimmed_w_ratio
            or measured_average_climb_w_cm_s / max_avg_w < untrimmed_w_ratio
        ):  # Turn this off unless we use it for something
            log_warning(
                "Dive %d: Untrimmed vehicle? Dive: %.2f cm/s Climb %.2f cm/s"
                % (
                    dive_num,
                    measured_average_dive_w_cm_s,
                    measured_average_climb_w_cm_s,
                )
            )

        # Verify that we have enough data to create a profile
        # bad_samples = union1d(where(temp_cor_qc_v == QC_BAD)[0],union1d(where(cond_cor_qc_v == QC_BAD)[0],where(salin_cor_qc_v == QC_BAD)[0]))
        bad_samples = [
            i
            for i in range(ctd_np)
            if temp_cor_qc_v[i] == QC_BAD
            or cond_cor_qc_v[i] == QC_BAD
            or salin_cor_qc_v[i] == QC_BAD
        ]
        num_bad_samples = len(bad_samples)
        num_good_samples = ctd_np - num_bad_samples
        if num_good_samples < 2:
            not_enough = (
                "Insufficient samples (%d of %d) to continue with CT corrections"
                % (num_good_samples, ctd_np)
            )
            raise RuntimeError(True, not_enough)

        # Setup to solve, perhaps iteratively, salinity and hydrodynamic speeds and angles
        # based on buoyancy forcing.  This could involve thermal-mass corrections.

        # Calculate Seaglider displaced volume
        volmax = calib_consts["volmax"]
        # use the values in the log file, not the pilot's fiction in sg_calib_constants.h
        # this is what the glider used

        vbd_min_cnts = log_f.data["$VBD_MIN"]
        vbd_cnts_per_cc = 1.0 / log_f.data["$VBD_CNV"]
        c_vbd = log_f.data["$C_VBD"]
        vbd0 = (
            volmax + (c_vbd - vbd_min_cnts) / vbd_cnts_per_cc
        )  # [cc] Minimum displaced volume achievable by Seaglider
        displaced_volume_v = (
            vbd0 + ctd_vbd_cc_v
        )  # [cc] measured displaced volume of glider as it varies by VBD adjustments

        therm_expan = calib_consts["therm_expan"]
        temp_ref = calib_consts["temp_ref"]  # typical temperature where ballasted (OSB)
        abs_compress = calib_consts["abs_compress"]

        vol_comp_v = 0
        vol_comp_ref = 0
        if mass_comp:
            # TODO modifiy this to be called once per set of dives and cached in a local
            compress_cnf, _ = Utils.read_cnf_file(
                "compress.cnf",
                mission_dir=base_opts.mission_dir,
                encode_list=False,
                lower=False,
                results_d=results_d,
            )
            if compress_cnf:
                # T and P are already floats; convert A and B strings to lists of floats
                for tag in ["A", "B"]:
                    compress_cnf[tag] = [float(s) for s in compress_cnf[tag].split(",")]
            else:
                # Default compressee: hexamethyldisiloxane density based on T2P2 PTV SV and env_chamber data for red 1/2013
                # see matlab/cml_dens.m
                compress_cnf = {
                    "A": [-1.11368512753634, 796.461657048578],
                    "B": [
                        0.0102052829145449,
                        8.52182108882249e-05,
                        4.34927182961885e-07,
                        -1.30186206661706e-06,
                        -3.03705760249538e-08,
                        2.88293344499584e-10,
                        9.52846703487369e-11,
                        4.45151822732093e-12,
                        -1.00703879876029e-13,
                    ],
                    "T": 2,
                    "P": 2,
                }

            # adjust volume because of compressee at depth
            # vol [cc] = mass[g]/dens[g/cc]
            vol_comp_ref = mass_comp / compressee_density(
                array([temp_ref]), array([0]), compress_cnf
            )  # where we were ballasted
            vol_comp_v = mass_comp / compressee_density(
                temp_cor_v, ctd_press_v, compress_cnf
            )
            trace_array("vol_comp", temp_raw_qc_v)

        # TODO Account for hull volume compression with temp and presure
        # CCE reports that (all types of?) oil in the VBD unit changes volume by temperature
        # We have no term for this effect
        # 9/2015: Large changes (60AD = ~17cc) in VBD volume noted on deep DG dives into cold water off Bermuda
        # Estimated oil thermal expansion coefficient at 0.0004*(5/9) (1/degC) == 0.00022222
        # We have ~1000cc of oil so a temp change from 27C to 2C (25C) = 1000 * 0.000222 * 25 = 5.5cc
        # (For 17.5cc we need coefficient of 0.0007/C or 0.00126/F)

        # CCE points out that volmax (+ eng_vbd_cc) includes vol_comp to match overall neutral density
        # However, abs compression and thermal expansion only apply to the hull volume not the compressee fluid
        # so remove vol_comp to compute that effect and then add vol_comp to get total volume
        # We use vol_comp_ref since we want the assumed volume of the uncompressed hull on the reference surface
        volume_hull_v = displaced_volume_v - vol_comp_ref
        # The abs_compress and therm_expan numbers are very small.  Even with DG at 6Km, the exp term is small (~1e-3)
        # so the exp term is approximately linear, i.e., 1+<term>.
        volume_v = volume_hull_v * exp(
            -abs_compress * ctd_sg_press_v + therm_expan * (temp_cor_v - temp_ref)
        )
        volume_v = volume_v + vol_comp_v
        trace_array("vol", volume_v)
        if False:
            log_info(
                "displaced_volume_v min:%f, max:%f, mean:%f"
                % (
                    nanmin(displaced_volume_v),
                    nanmax(displaced_volume_v),
                    nanmean(displaced_volume_v),
                )
            )
            log_info(
                "volume_v min:%f, max:%f, mean:%f"
                % (nanmin(volume_v), nanmax(volume_v), nanmean(volume_v))
            )
            log_info("diff:%f" % nanmean(volume_v - displaced_volume_v))

        TSV_f = TSV_iterative  # the only choice now; used to have two versions
        use_averaged_speeds = False

        modes = int(calib_consts["sbect_modes"])  # ensure integer
        explicit_calib_consts["sbect_modes"] = modes
        if modes not in [0, 1, 3, 5]:
            raise RuntimeError("Unknown number of thermal inertia modes: %d" % modes)
        else:
            if perform_thermal_inertia_correction:
                log_info("Using %d-mode thermal-inertia correction." % modes)
            else:
                log_info("Not performing thermal-inertia correction.")

        load_thermal_inertia_modes(base_opts, num_modes=modes)
        # TODO migrate these changes to sg_config_constants after verifying with CCE
        if False:
            sg_ct_type = calib_consts["sg_ct_type"]
            # always available from sg_config_constants
            if sg_ct_type == 1:  # Gun style
                calib_consts["sbect_C_d0"] = 5.0  # TODO move to sg_config_constants()
            else:  # GPCTD and original
                calib_consts["sbect_C_d0"] = 1.2  # TODO move to sg_config_constants()

        # Compute consistent lag corrected temperature, salinity and flight speeds assuming still water
        # We bind some of the results to tmc_ vars in case we need to call TSV_f again
        # We don't want to make the second call with the bad results from the first
        (
            converged,
            tmc_temp_cor_v,
            tmc_temp_cor_qc_v,
            tmc_salin_cor_v,
            tmc_salin_cor_qc_v,
            density_v,
            density_insitu_v,
            buoyancy_v,
            hdm_speed_cm_s_v,
            hdm_glide_angle_rad_v,
            speed_qc_v,
        ) = TSV_f(
            ctd_elapsed_time_s_v,
            start_of_climb_i,
            temp_cor_v,
            temp_cor_qc_v,
            cond_cor_v,
            cond_cor_qc_v,
            salin_cor_v,
            salin_cor_qc_v,
            ctd_press_v,
            ctd_vehicle_pitch_degrees_v,
            calib_consts,
            directives,
            volume_v,
            perform_thermal_inertia_correction,
            interpolate_extreme_tmc_points,
            use_averaged_speeds,
            ctd_gsm_speed_cm_s_v,
            ctd_gsm_glide_angle_deg_v,
            longitude,
            latitude,
        )  # BREAK
        if not converged and not use_averaged_speeds:
            # Sometimes averaging the velocities converges....
            (
                converged,
                tmc_temp_cor_v,
                tmc_temp_cor_qc_v,
                tmc_salin_cor_v,
                tmc_salin_cor_qc_v,
                density_v,
                density_insitu_v,
                buoyancy_v,
                hdm_speed_cm_s_v,
                hdm_glide_angle_rad_v,
                speed_qc_v,
            ) = TSV_f(
                ctd_elapsed_time_s_v,
                start_of_climb_i,
                temp_cor_v,
                temp_cor_qc_v,
                cond_cor_v,
                cond_cor_qc_v,
                salin_cor_v,
                salin_cor_qc_v,
                ctd_press_v,
                ctd_vehicle_pitch_degrees_v,
                calib_consts,
                directives,
                volume_v,
                perform_thermal_inertia_correction,
                interpolate_extreme_tmc_points,
                True,  # force averaging and hope
                ctd_gsm_speed_cm_s_v,
                ctd_gsm_glide_angle_deg_v,
                longitude,
                latitude,
            )

            if converged:
                log_info("TSV correction converged using averaged speeds")
        if not converged:
            log_warning("TSV correction unable to converge")
            directives.suggest("skip_profile % nonconverged")

        # Rebind these to our corrected versions
        temp_cor_v = tmc_temp_cor_v
        temp_cor_qc_v = tmc_temp_cor_qc_v
        salin_cor_v = tmc_salin_cor_v
        salin_cor_qc_v = tmc_salin_cor_qc_v

        # finally, after all adjustments, update final salinity qc
        # no change to temp or cond expected but salin is corrected
        ignore, ignore, salin_cor_qc_v = qc_checks(
            [],
            [],
            [],
            [],
            salin_cor_v,
            salin_cor_qc_v,
            ctd_depth_m_v,
            calib_consts,
            calib_consts["QC_bound_action"],
            calib_consts["QC_spike_action"],
        )
        # If we check temp again (for spikes introducted by halocline interpolation)
        # then we need to inherit to salinity?  qc_checks does this...
        # by inheritance, any place we interpolated for temp_cor or cond_cor we interpolated for salinity
        inherit_qc(
            temp_cor_qc_v, salin_cor_qc_v, "corrected temp", "corrected salinity"
        )

        # TODO? ARGO implements a density inversion QC check
        # They look for monotonically increasing (and then decreasing) densities over the profile
        # Any reversals are marked QC_BAD in temperature and salinity
        # We would supply a density_qc_v and use it for all derived products

        bad_salin_i_v = manual_qc(
            directives,
            "bad_salinity",
            "salin_QC_BAD",
            QC_BAD,
            salin_cor_qc_v,
            "salinity",
        )
        bad_salin_i_v = bad_qc(salin_cor_qc_v)
        salin_cor_v[bad_salin_i_v] = nc_nan  # MARK BAD
        # All done with salinity, so mark the inherited bits (declarative)
        inherit_qc(
            temp_cor_qc_v, salin_cor_qc_v, "corrected temp", "corrected salinity"
        )
        inherit_qc(
            cond_cor_qc_v, salin_cor_qc_v, "corrected cond", "corrected salinity"
        )
        # len(where(salin_cor_qc_v != QC_GOOD)[0])
        if len([i for i in range(ctd_np) if salin_cor_qc_v[i] != QC_GOOD]) > int(
            calib_consts["QC_overall_ctd_percentage"] * ctd_np
        ):
            CTD_qc = QC_BAD  # too many points bad

        if not converged:
            log_warning(
                "Unable to find consistent solutions for HDM velocity and salinity!"
            )
            CTD_qc = QC_BAD
            hdm_qc = QC_BAD

        sfc_drift_interval_i = None
        if calib_consts["solve_flare_apogee_speed"] and (hdm_qc == QC_GOOD):
            # Unsteady flight

            # During pumps and bleeds the VBD system on all vehicles is moving
            # linearly so the buoyancy forcing is changing linearly,
            # accelerating the vehicle.  The more-general momentum balance
            # equations of the flight model apply to unsteady flight in this
            # regime.  We solve them for U and W numerically via integration
            # from estimated starting velocities.

            # Perform these fits after TSV since that only deals with steady
            # flight and assumes the accelerations can be ignored.  Perhaps we
            # should adjust salinity using these speeds and trust the initial
            # speeds anyway but that is for later.  However TSV will see slow
            # speeds and declare stalled soon enough with no gain so we'll have
            # to 'patch' salinity and salinity_qc here--if acceleration model is
            # on, patch things? At the moment, just ignore it.

            # Unpack these once in this scope
            hd_a = calib_consts["hd_a"]
            hd_b = calib_consts["hd_b"]
            hd_c = calib_consts["hd_c"]
            hd_s = calib_consts["hd_s"]
            rho0 = calib_consts["rho0"]
            glider_length = calib_consts["glider_length"]
            mass_kg = calib_consts["mass"]  # critical to have this in kg
            gravity = 9.82  # m/s2
            rhoxl2_2m = (rho0 * glider_length * glider_length) / (2 * mass_kg)
            dens_raw_v = seawater.dens(salin_raw_v, temp_raw_v, ctd_press_v)
            buoy_v = kg2g * (dens_raw_v * volume_v * 1e-6 - mass_kg)  # [g]

            # The sampling grid is often not aligned with motor moves
            # For the purposes of determining speeds we need to know when the motors move
            # and whay the values of pitch and buoyancy were at the start and finish
            # An expedient is to duplicate and adjust copies of the time grid of when samples were taken
            # to align with the motor.  The sampled data thenselves are largely unchanged (see flare).
            # These times and data are then interpolated onto a fine-grained time-grid for integration.
            pitch_time_v = copy(ctd_elapsed_time_s_v)
            buoy_time_v = copy(ctd_elapsed_time_s_v)

            def adjust_pitch_vbd_times(gc_i):
                pitch_secs = gc_pitch_secs[gc_i]
                roll_secs = gc_roll_secs[gc_i]
                vbd_secs = abs(gc_vbd_secs[gc_i])
                elapsed_st_secs = gc_st_secs[gc_i] - ctd_epoch_time_s_v[0]
                # in all moves assume the sequence is pitch/roll/vbd
                if pitch_secs:
                    move_time = elapsed_st_secs + 0
                    # DabobBayURIData p6530023 pitch data not recorded until 2nd GC started
                    # in thee cases, no motion is possible or required
                    try:
                        i = np.where(pitch_time_v <= move_time)[0][-1]  # just before
                        pitch_time_v[i] = move_time
                        # log_debug('Pitch st %d: %d to %.2fs' % (gc_i,i,move_time))
                    except IndexError:
                        pass
                    move_time = elapsed_st_secs + pitch_secs
                    try:
                        i = np.where(pitch_time_v >= move_time)[0][0]  # just after
                        pitch_time_v[i] = move_time
                        # log_debug('Pitch ed %d: %d to %.2fs' % (gc_i,i,move_time))
                    except IndexError:
                        pass
                if vbd_secs:
                    move_time = elapsed_st_secs + pitch_secs + roll_secs + 0
                    try:
                        i = np.where(buoy_time_v <= move_time)[0][-1]  # just before
                        buoy_time_v[i] = move_time
                        # log_debug('VBD st %d: %d to %.2fs' % (gc_i,i,move_time))
                    except IndexError:
                        pass
                    move_time = elapsed_st_secs + pitch_secs + roll_secs + vbd_secs
                    try:
                        i = np.where(buoy_time_v >= move_time)[0][0]  # just after
                        buoy_time_v[i] = move_time
                        # log_debug('VBD ed %d: %d to %.2fs' % (gc_i,i,move_time))
                    except IndexError:
                        pass

            # Flare interval
            flare_gc_i = 1  # the flare GC is always the 2nd GC
            pitch_oscillation_s = (
                30  # PARAMETER typically 30s to dampen after the flare pitch up
            )
            end_flare_s = (
                gc_st_secs[flare_gc_i]
                + gc_pitch_secs[flare_gc_i]
                + abs(gc_vbd_secs[flare_gc_i])
                + pitch_oscillation_s
            )  # epoch_secs
            ed_flare_i = list(
                filter(
                    lambda t_i: ctd_epoch_time_s_v[t_i] >= end_flare_s
                    and speed_qc_v[t_i] == QC_GOOD,
                    range(ctd_np),
                )
            )
            ed_flare_i = ed_flare_i[0]
            underwater_i = np.where(buoy_v <= 0)[0][0]
            flare_i = underwater_i  # start flare here for DAC
            sfc_drift_interval_i = range(0, underwater_i + 1)
            # See how much of apogee and climb we can find
            apogee_ok = False
            if apo_gc_i is not None:
                apo_pump_st_time = (
                    apogee_pump_start_time + i_eng_file_start_time
                )  # back to epoch time
                apo_pump_ed_time = (
                    apo_pump_st_time + gc_pitch_secs[apo_gc_i] + gc_vbd_secs[apo_gc_i]
                )
                st_apo_i = filter(
                    lambda t_i: ctd_epoch_time_s_v[t_i] <= apo_pump_st_time
                    and speed_qc_v[t_i] == QC_GOOD,
                    range(ctd_np),
                )
                if len(st_apo_i):
                    st_apo_i = st_apo_i[-1]  # last good point
                    ed_apo_i = np.where(ctd_epoch_time_s_v >= apo_pump_ed_time)[0][0]
                    apogee_start_speed = hdm_speed_cm_s_v[st_apo_i]
                    apogee_ok = True
                else:
                    log_warning("Unable to compute acceleration during flare")

            # Climb interval
            # climb starts with first pump after apogee pump and LOITER (which could involve pumps and bleeds)
            climb_pump_ok = False
            if climb_pump_gc_i is not None:
                adjust_pitch_vbd_times(climb_pump_gc_i)
                climb_pump_st_time = gc_st_secs[climb_pump_gc_i]
                st_climb_pump_i = np.where(ctd_epoch_time_s_v >= climb_pump_st_time)[0][
                    0
                ]
                # ed_climb_pump_i = np.where(ctd_epoch_time_s_v >= gc_end_secs[climb_gc_i] and speed_qc_v == QC_GOOD)[0][0]
                ed_climb_pump_i = list(
                    filter(
                        lambda t_i: ctd_epoch_time_s_v[t_i]
                        >= gc_end_secs[climb_pump_gc_i]
                        and speed_qc_v[t_i] == QC_GOOD,
                        range(ctd_np),
                    )
                )
                # could have a bad climb sg179_Shilshole_05Aug28_base2/p1790001 where something went wrong so speed_qc is bad
                if len(ed_climb_pump_i):
                    ed_climb_pump_i = ed_climb_pump_i[0]
                    climb_pump_end_speed = hdm_speed_cm_s_v[ed_climb_pump_i]
                    climb_pump_ok = True
                else:
                    log_warning("Unable to compute acceleration during climb pump")

            def fit_unsteady_flight(
                interval_i_v, acceleration_type, buoyancy_threshold=0
            ):
                interval_i_v = np.array(interval_i_v)
                n_pts = len(interval_i_v)
                if n_pts < 2:
                    log_warning("No detectable %s?" % acceleration_type)
                    return  # unable to do anything
                # Find where we will start the integration and map the results back to on the original time grid
                us_flying_i = np.where(buoy_v[interval_i_v] <= buoyancy_threshold)[0][0]
                under_interval_i_v = interval_i_v[us_flying_i:]  # original grid indices

                # Now form a finer time grid for the integration
                etime = ctd_elapsed_time_s_v[interval_i_v]
                # interpolate (valid) buoyancy and pitch in the interval to a new time grid
                dt = min(
                    int(mean(diff(etime))), 5
                )  # PARAMETER 5 secs is good..some vbd motion
                et = np.arange(etime[0], etime[-1] + 1, dt)
                n_pts = len(et)  # length of new grid

                valid_i_v = filter(lambda i: not isnan(buoy_v[i]), interval_i)
                # Assume that pitch and buoyancy motion is linear between data points
                bu = Utils.interp1d(buoy_time_v[valid_i_v], buoy_v[valid_i_v], et)
                phd = Utils.interp1d(
                    pitch_time_v[interval_i], vehicle_pitch_degrees_v[interval_i_v], et
                )
                if False:  # DEBUG
                    log_debug("%s time: %s" % (acceleration_type, et))
                    log_debug("%s buoy: %s" % (acceleration_type, bu))
                    log_debug("%s pitch: %s" % (acceleration_type, phd))

                # Find the starting speeds for the integration on the fine grid
                # Here is the rub: we need good starting speeds for W and U so we use the hydro_model
                # to find the speeds where buoyancy/pitch is good (here 'underwater_i')
                # This works for the start of flare (after buoyancy goes negative) and apogee (where it is negative)
                # but if we thought to split apogee and climb because there is a long loiter then we don't know the
                # starting speeds to assume on the pump.  At the moment we integrate across the loiter with whatever
                # densities were recorded (if really long, e.g., sg128_NASCAR_Jan18_loiter/p1280620, then
                # frequenty there is NO data taken while asleep)
                converged, umag, th, stalled_i_v = hydro_model(
                    bu, phd, calib_consts
                )  # hydro takes buoyancy in [g]
                # find where to start the integration in the fine grid
                us_flying_i = np.where(bu <= buoyancy_threshold)[0][0]
                th_start = th[us_flying_i]
                umag_start = umag[us_flying_i]
                umag_start = max(umag_start, 0.002)  # avoid DBZ in unsteady_flight
                Us, Ws = Utils.pol2cart(th_start, umag_start / m2cm)
                bu *= (
                    gravity / kg2g
                )  # Convert bu from [g] to [N] for use in unsteady_flight()

                # function to compute the derivates of U and W that solve_ivp integrates
                def unsteady_flight(t, u):
                    st_i = np.where(et <= t)[0][-1]  # always succeeds
                    ed_i = np.where(et >= t)[0]
                    ed_i = st_i if len(ed_i) == 0 else ed_i[0]
                    if st_i != ed_i:
                        B = Utils.interp1d(
                            [et[st_i], et[ed_i]], [bu[st_i], bu[ed_i]], [t]
                        )[0]
                        phdi = Utils.interp1d(
                            [et[st_i], et[ed_i]], [phd[st_i], phd[ed_i]], [t]
                        )[0]
                    else:
                        B = bu[st_i]
                        phdi = phd[st_i]
                    U = u[0]
                    W = u[1]
                    th, V = Utils.cart2pol(U, W)
                    thd = math.degrees(th)
                    ald = phdi - thd
                    q = 0.5 * rho0 * V * V
                    # From lift drag momentum balance equations given our typical quadratic flight model in q
                    dUdt = rhoxl2_2m * (
                        -hd_a * ald * W * V
                        - (hd_b * q ** hd_s + hd_c * ald * ald) * U * V
                    )
                    dWdt = B / mass_kg + rhoxl2_2m * (
                        hd_a * ald * U * V
                        - (hd_b * q ** hd_s + hd_c * ald * ald) * W * V
                    )
                    # log_debug('UF: %.2f %s %.3f %.3f %.2f %.2f' %(t,u,dUdt,dWdt,B,phdi))
                    return [dUdt, dWdt]

                sol = scipy.integrate.solve_ivp(
                    unsteady_flight, [et[us_flying_i], et[-1]], [Us, Ws], "RK45"
                )
                # map back to original times and indices (even if no valid densities?)
                th, vv = Utils.cart2pol(
                    Utils.interp1d(
                        sol.t, sol.y[0, :], ctd_elapsed_time_s_v[under_interval_i_v]
                    ),
                    Utils.interp1d(
                        sol.t, sol.y[1, :], ctd_elapsed_time_s_v[under_interval_i_v]
                    ),
                )
                hdm_speed_cm_s_v[under_interval_i_v] = vv * m2cm
                hdm_glide_angle_rad_v[under_interval_i_v] = th
                assert_qc(
                    QC_PROBABLY_GOOD, speed_qc_v, under_interval_i_v, acceleration_type
                )

            # Compute flare accelerations
            interval_i = range(0, ed_flare_i + 1)
            fit_unsteady_flight(interval_i, "flare acceleration")

            # We compute apogee/loiter/climb pump in one long integration
            ed_i = None
            if apogee_ok:
                ed_i = ed_apo_i

            if climb_pump_ok:
                ed_i = ed_climb_pump_i
            if ed_i:
                interval_i = range(st_apo_i, ed_i + 1)
                fit_unsteady_flight(
                    interval_i, "apogee deceleration and climb acceleration"
                )
                # not going slow here when computing DAC etc. but consider loiter suspect
                slow_apogee_climb_pump_i_v = Utils.setdiff(
                    slow_apogee_climb_pump_i_v, Utils.setdiff(interval_i, loiter_i_v)
                )

        if hdm_qc == QC_GOOD:
            # check for stalled or stuck on bottom points
            # if there are a lot of them, then the overall hdm quality is bad
            # we can get lots of 'stalled' points if we are, for example, pitched up and descending
            unsampled_i_v = nonzero(salin_cor_qc_v == QC_UNSAMPLED)[
                0
            ]  # in the case of T_TURN_SAMPINT,-n for example
            hdm_bad_i_v = Utils.setdiff(
                bad_i_v, unsampled_i_v
            )  # unsampled points don't count
            hdm_bad_i_v = Utils.setdiff(
                hdm_bad_i_v, slow_apogee_climb_pump_i_v
            )  # apogee and LOITER points don't count
            hdm_bad_i_v = Utils.union(
                hdm_bad_i_v, stuck_i_v
            )  # add any points where we are stuck on the bottom before or after apogee
            n_bad = len(hdm_bad_i_v)
            # hdm_stalled_i_v = where(hdm_speed_cm_s_v == 0.0)[0]
            hdm_stalled_i_v = [i for i in range(ctd_np) if hdm_speed_cm_s_v[i] == 0.0]
            n_stalled = len(hdm_stalled_i_v)
            log_info(
                "%d (%.2f%%) HDM speeds are QC_BAD; %d (%.2f%%) are stalled (%d)"
                % (
                    n_bad,
                    (float(n_bad) / ctd_np) * 100.0,
                    n_stalled,
                    (float(n_stalled) / ctd_np) * 100.0,
                    ctd_np,
                )
            )
            # Ignore stalled points (it is still a good estimate even if stalled and DAC still works
            # as long as we aren't stuck on the bottom; regressions might want to filter dives where
            # happen however)
            # DEAD hdm_bad_i_v = Utils.union(hdm_bad_i_v,hdm_stalled_i_v)
            fraction_bad = float(len(hdm_bad_i_v)) / ctd_np
            if fraction_bad > calib_consts["QC_overall_speed_percentage"]:
                log_warning("Declaring overall speed qc as QC_BAD!")
                hdm_qc = QC_BAD

        # DEAD? just in case temperature was interpolated
        inherit_qc(temp_cor_qc_v, speed_qc_v, "corrected temp", "speed")
        bad_speed_i_v = bad_qc(speed_qc_v)
        hdm_horizontal_speed_cm_s_v = hdm_speed_cm_s_v * cos(hdm_glide_angle_rad_v)
        hdm_w_speed_cm_s_v = hdm_speed_cm_s_v * sin(hdm_glide_angle_rad_v)
        hdm_glide_angle_deg_v = degrees(hdm_glide_angle_rad_v)
        if False:  # DEAD?  informational only at present.  Add a result variable?
            z_speed_cm_s = array(hdm_speed_cm_s_v)  # copy
            z_speed_cm_s[bad_speed_i_v] = 0
            average_estimated_speed_cm_s = average(fabs(z_speed_cm_s))
            log_info(
                "Average estimated final speed: %.2f cm/s"
                % average_estimated_speed_cm_s
            )
            z_speed_cm_s = hdm_w_speed_cm_s_v - ctd_w_cm_s_v
            z_speed_cm_s[bad_speed_i_v] = 0
            log_info(
                "RMS observed vs. computed w: %.2f cm/s" % sqrt(mean(z_speed_cm_s ** 2))
            )
            z_speed_cm_s = None  # done w/ intermediate

        results_d.update(
            {
                # Adjusted water column observations
                "temperature": temp_cor_v,
                "temperature_qc": temp_cor_qc_v,
                "conductivity": cond_cor_v,
                "conductivity_qc": cond_cor_qc_v,
                "salinity": salin_cor_v,
                "salinity_qc": salin_cor_qc_v,
                "buoyancy": buoyancy_v,
                # Computed flight parameters based on hydromodel
                "speed": hdm_speed_cm_s_v,
                "glide_angle": hdm_glide_angle_deg_v,
                "horz_speed": hdm_horizontal_speed_cm_s_v,
                "vert_speed": hdm_w_speed_cm_s_v,
                "speed_qc": speed_qc_v,
                # scalars
                "CTD_qc": CTD_qc,
                "hdm_qc": hdm_qc,
            }
        )

        trace_array("temp_cor_qc", temp_cor_qc_v)
        trace_array("cond_cor_qc", cond_cor_qc_v)
        trace_array("salin_cor_qc", salin_cor_qc_v)
        trace_array("speed_qc", speed_qc_v)
        report_qc("temp_cor_qc", temp_cor_qc_v)
        report_qc("cond_cor_qc", cond_cor_qc_v)
        report_qc("salin_cor_qc", salin_cor_qc_v)
        report_qc("speed_qc", speed_qc_v)

        if Globals.f_use_seawater:
            # sigma_t_v AKA density_v - 1000
            sigma_t_v = (
                seawater.dens(salin_cor_v, temp_cor_v, zeros(salin_cor_v.size)) - 1000.0
            )
            temp_cor_pot_v = seawater.ptmp(
                salin_cor_v, temp_cor_v, ctd_sg_press_v, pr=0.0
            )
            sigma_theta_v = (
                seawater.dens(salin_cor_v, temp_cor_pot_v, np.zeros(salin_cor_v.size))
                - 1000.0
            )  # defn: (potential density at P=0) - 1000
            sound_vel_v = seawater.svel(salin_cor_v, temp_cor_v, ctd_sg_press_v)
        else:
            sigma_t_v = (
                Utils.density(
                    salin_cor_v,
                    temp_cor_v,
                    zeros(salin_cor_v.size),
                    longitude,
                    latitude,
                )
                - 1000.0
            )
            temp_cor_pot_v = Utils.ptemp(
                salin_cor_v, temp_cor_v, ctd_sg_press_v, longitude, latitude, pref=0.0
            )
            sigma_theta_v = (
                Utils.density(
                    salin_cor_v,
                    temp_cor_pot_v,
                    np.zeros(salin_cor_v.size),
                    longitude,
                    latitude,
                )
                - 1000.0
            )  # defn: (potential density at P=0) - 1000
            sound_vel_v = Utils.svel(
                salin_cor_v, temp_cor_v, ctd_sg_press_v, longitude, latitude
            )

        [oxygen_sat_seawater_v, ignore, ignore] = Utils.compute_oxygen_saturation(
            temp_cor_v, salin_cor_v
        )
        results_d.update(
            {
                "sigma_t": sigma_t_v,  # CF sea_water_sigma_t g/L
                "theta": temp_cor_pot_v,
                "density": density_v,  # CF: (potential) sea_water_density g/L
                "density_insitu": density_insitu_v,  # insitu sea_water_density g/L
                "sigma_theta": sigma_theta_v,  # CF: sea_water_sigma_theta g/L
                "sound_velocity": sound_vel_v,
                "dissolved_oxygen_sat": oxygen_sat_seawater_v,  # oxygen solubility in seawater (uM/kg)
            }
        )
        try:
            if log_f.data["$DEEPGLIDER"] == 1:
                # regardless of depth achieved since we might add to MMT, etc.
                if Globals.f_use_seawater:
                    sigma_theta3_v = (
                        seawater.dens(
                            salin_cor_v,
                            temp_cor_pot_v,
                            np.zeros(salin_cor_v.size) + 3000.0,
                        )
                        - 1000
                    )  # defn: (potential density at P=3000m) - 1000
                    sigma_theta4_v = (
                        seawater.dens(
                            salin_cor_v,
                            temp_cor_pot_v,
                            np.zeros(salin_cor_v.size) + 4000.0,
                        )
                        - 1000
                    )  # defn: (potential density at P=4000m) - 1000
                else:
                    sigma_theta3_v = (
                        Utils.density(
                            salin_cor_v,
                            temp_cor_pot_v,
                            np.zeros(salin_cor_v.size) + 3000.0,
                            longitude,
                            latitude,
                        )
                        - 1000.0
                    )  # defn: (potential density at P=3000m) - 1000
                    sigma_theta4_v = (
                        Utils.density(
                            salin_cor_v,
                            temp_cor_pot_v,
                            np.zeros(salin_cor_v.size) + 4000.0,
                            longitude,
                            latitude,
                        )
                        - 1000.0
                    )  # defn: (potential density at P=4000m) - 1000
                results_d.update(
                    {
                        "sigma3": sigma_theta3_v,
                        "sigma4": sigma_theta4_v,
                    }
                )
        except KeyError:
            pass

        #
        # Displacement calculations - common calculations
        #

        # Basic conversions and quantities for displacement calculations

        # Estimate surface currents (set and drift)
        # to calculate the DAC we need to account for two effects: the time it
        # took to do the surface maneuver (a stalled drift, not part of the time
        # record of flight) and any time we were stuck on the bottom, which
        # stops our sampling of the DAC.  See the stuck calculation above.

        if hdm_qc == QC_BAD:
            # we depend on a good set of HDM flight speed values below
            # if we don't have them, we can't compute DAC
            DAC_qc = QC_BAD

        SM_time_s = 0  # [s] assume SM takes no time
        if GPS2E_ok:
            # the actual surface maneuver starts after the last eng data is taken
            # not, e.g., when last CT was taken (since that could be via GPCTD or scicon)
            SM_time_s = (
                gps_dive_time_s - elapsed_time_s_v[-1]
            )  # time of surface maneuver

        # NB: this will be the same as ctd_elapsed_time_s_v if no bottom time
        flight_time_v = cumsum(ctd_delta_time_s_v)  # actual elapsed times flying
        # NOTE do not include gps_drift_time_s because we compute DAC between GPS2 and final GPS, ignoring surface current
        # We report that separately
        total_flight_and_SM_time_s = (
            flight_time_v[-1] + SM_time_s
        )  # final elapsed time flying and drifting
        log_info(
            "Estimated total flight and drift time: %.1fs (SM: %.1fs)"
            % (total_flight_and_SM_time_s, SM_time_s)
        )

        if DAC_qc != QC_BAD:
            if total_flight_and_SM_time_s <= 0:
                log_warning(
                    "No flight and surface maneuver time! - possible corrupted log file?"
                )
                DAC_qc = QC_BAD

            # The flight model, whether GSM or HDM, does not do well if we are not flying
            # Compute an estimate of the amount of time unmodelled and if it is sufficiently large
            # percentage of the dive, scrub DAC confidence.  This will often kill PS dives though the
            # basic signal is in the right direction.
            substantial_untrusted_model_time = (
                0.20  # more than 20% of the dive time without a model? don't trust DAC
            )
            untrusted_model_time = SM_time_s  # unpowered surface time
            if (
                len(slow_apogee_climb_pump_i_v) > 0
            ):  # apogee is decelerating and accelerating
                untrusted_model_time += (
                    ctd_elapsed_time_s_v[slow_apogee_climb_pump_i_v[-1]]
                    - ctd_elapsed_time_s_v[slow_apogee_climb_pump_i_v[0]]
                )
            if flare_i:  # before flare is accelerating
                untrusted_model_time += ctd_elapsed_time_s_v[flare_i]
            untrusted_fraction = untrusted_model_time / total_flight_and_SM_time_s
            if untrusted_fraction > substantial_untrusted_model_time:
                log_warning(
                    "Substantial unmodeled flight time (%.1f%% of total time); DAC is bad."
                    % (untrusted_fraction * 100)
                )
                # TODO or should this be QC_PROBABLY_BAD?
                DAC_qc = QC_BAD

            # In addition to bottom time (see above), CCE recalls on later faroes
            # missions that there were dives where substantial upwelling just balanced
            # the downward flight of the glider so obs w was zero even though the
            # glider was flying.  In these cases we actually triggered T_NO_W at 5
            # minutes!!  Although we are flying we are making no progress so we
            # count the DAC as suspect.
            # NOTE: hdm_w_speed_cm_s_v can sometimes have nan's and so will diff_w after a warning but
            # the ratio calculation handles the result fine--nan's are ignored.
            diff_w = abs(ctd_w_cm_s_v - hdm_w_speed_cm_s_v)
            large_up_down_welling_speeds = 5  # PARAMETER [cm/s] difference between observed and calculated w to suggest big heaving
            ratio_upwelling = 0.1  # PARAMETER ratio of data points where there are big excursions (more than this is an issue)
            # large_w_diff_i_v = where(diff_w > large_up_down_welling_speeds)[0]
            large_w_diff_i_v = [
                i
                for i in range(len(diff_w))
                if diff_w[i] > large_up_down_welling_speeds
            ]
            if float(len(large_w_diff_i_v)) / ctd_np > ratio_upwelling:
                log_warning(
                    "Large mis-match between predicted and observed w; significant up/downwelling or poor flight model. DAC suspect."
                )
                DAC_qc = update_qc(
                    QC_PROBABLY_BAD, DAC_qc
                )  # can't really trust the result

            sfc_loiter_s = log_f.data.get("$T_SLOITER", 0)
            # If the pilot used T_LOITER at bottom of dive we are oversampling that depth.
            # Same thing for T_SLOITER on the surface.
            # If the combined time is > 10% of the dive time, consider it suspect
            loiter_time_s = apo_loiter_s + sfc_loiter_s
            # TODO - need to check the state gc table to see if the glider actually is loitering
            if loiter_time_s > abs(total_flight_and_SM_time_s) / 10:
                log_warning(
                    "Glider loitered for %d seconds; DAC suspect." % loiter_time_s
                )
                DAC_qc = update_qc(
                    QC_PROBABLY_BAD, DAC_qc
                )  # can't really trust the result

        if hdm_qc != QC_BAD:  # if not obviously QC_BAD compute displacements
            z_hdm_horizontal_speed_cm_s_v = array(hdm_horizontal_speed_cm_s_v)
            z_hdm_horizontal_speed_cm_s_v[bad_speed_i_v] = 0
            z_displacement_m = (
                sum(z_hdm_horizontal_speed_cm_s_v * ctd_delta_time_s_v) / m2cm
            )
            trace_array("z_hspd", z_hdm_horizontal_speed_cm_s_v)
            trace_comment("z_displacement = %f" % z_displacement_m)

            # TODO CCE suggests that since hspd can vary that we find each gap and interpolate then average n/e components of local hspd
            avg_speed_dive = mean(
                z_hdm_horizontal_speed_cm_s_v[Utils.setdiff(dive_i_v, bad_speed_i_v)]
            )
            z_hdm_horizontal_speed_cm_s_v[
                Utils.intersect(bad_speed_i_v, dive_i_v)
            ] = avg_speed_dive
            avg_speed_climb = mean(
                z_hdm_horizontal_speed_cm_s_v[Utils.setdiff(climb_i_v, bad_speed_i_v)]
            )
            z_hdm_horizontal_speed_cm_s_v[
                Utils.intersect(bad_speed_i_v, climb_i_v)
            ] = avg_speed_climb
            z_hdm_horizontal_speed_cm_s_v[slow_apogee_climb_pump_i_v] = 0
            avg_displacement_m = (
                sum(z_hdm_horizontal_speed_cm_s_v * ctd_delta_time_s_v) / m2cm
            )
            trace_array("avg_hspd", z_hdm_horizontal_speed_cm_s_v)
            trace_comment("avg_displacement = %f" % avg_displacement_m)

            percent_error = (1.0 - z_displacement_m / avg_displacement_m) * 100.0
            if percent_error > 10:  # PARAMETER more than 10% error?
                log_warning(
                    "Displacements under-estimate likely positions by %.1f%%; DAC suspect"
                    % percent_error
                )
                DAC_qc = QC_BAD
            del (
                z_hdm_horizontal_speed_cm_s_v,
                avg_speed_dive,
                avg_speed_climb,
                avg_displacement_m,
            )

        # Calculate the drift speed and direction between GPS1 and GPS2
        surface_drift_qc = QC_GOOD
        if GPS12_ok:
            log_debug("gps_drift_time_s = %f" % gps_drift_time_s)

            surface_GPS_mean_lat_dd = (GPS1.lat_dd + GPS2.lat_dd) / 2.0
            surface_mean_lat_factor = math.cos(math.radians(surface_GPS_mean_lat_dd))

            surface_delta_GPS_lat_dd = GPS2.lat_dd - GPS1.lat_dd
            surface_delta_GPS_lon_dd = GPS2.lon_dd - GPS1.lon_dd

            surface_delta_GPS_lat_m = surface_delta_GPS_lat_dd * m_per_deg
            surface_delta_GPS_lon_m = (
                surface_delta_GPS_lon_dd * m_per_deg * surface_mean_lat_factor
            )

            log_debug(
                "surface_delta_GPS_lat_m = %f, surface_delta_GPS_lon_m = %f"
                % (surface_delta_GPS_lat_m, surface_delta_GPS_lon_m)
            )

            surface_current_drift_cm_s = (
                m2cm
                * math.sqrt(
                    surface_delta_GPS_lat_m * surface_delta_GPS_lat_m
                    + surface_delta_GPS_lon_m * surface_delta_GPS_lon_m
                )
                / gps_drift_time_s
            )
            try:
                # compute polar (not compass!) angle of surface current
                # convert to degrees to handle bounds checking below
                surface_current_set_deg = math.degrees(
                    math.atan2(surface_delta_GPS_lat_m, surface_delta_GPS_lon_m)
                )
            except ZeroDivisionError:  #  atan2
                surface_current_set_deg = 0.0

            if surface_current_set_deg < 0:
                surface_current_set_deg = surface_current_set_deg + 360.0

            surface_current_set_rad = math.radians(surface_current_set_deg)

            # given polar (not compass) angle cos() gets the east (U) component; sin() get the north (V) component of drift speed
            surface_curr_east = surface_current_drift_cm_s * cos(
                surface_current_set_rad
            )
            surface_curr_north = surface_current_drift_cm_s * sin(
                surface_current_set_rad
            )

            log_debug(
                "surface_current_drift_cm_s = %f, polar surface_current_set_deg = %f"
                % (surface_current_drift_cm_s, surface_current_set_deg)
            )
            surface_curr_error = (GPS1.error + GPS2.error) / gps_drift_time_s  # [m/s]
            results_d.update(
                {
                    "surface_curr_east": surface_curr_east,
                    "surface_curr_north": surface_curr_north,
                    "surface_curr_error": surface_curr_error,
                }
            )
            if sfc_drift_interval_i is not None:
                # Before going below the sfc we are in the thrall of any sfc current
                # replace the speeds and direction where for DAC and displacement calculations
                ctd_gsm_horizontal_speed_cm_s_v[
                    sfc_drift_interval_i
                ] = surface_current_drift_cm_s
                hdm_horizontal_speed_cm_s_v[
                    sfc_drift_interval_i
                ] = surface_current_drift_cm_s
                head_polar_rad_v[sfc_drift_interval_i] = surface_current_set_rad
                sfc_east_displacement_drift_m_v = (
                    cm2m * surface_curr_east * ctd_delta_time_s_v[sfc_drift_interval_i]
                )
                sfc_north_displacemnt_drift_m_v = (
                    cm2m * surface_curr_north * ctd_delta_time_s_v[sfc_drift_interval_i]
                )
                # HACK this defeats both adding sfc speeds to DAC and prevents DAC from being added to sfc drift!
                ctd_delta_time_s_v[sfc_drift_interval_i] = 0
            del surface_current_set_deg, surface_current_set_rad  # unused below
        else:
            log_warning("Unable to determine surface drift")
            results_d.update(
                {
                    "surface_curr_east": local_nan,
                    "surface_curr_north": local_nan,
                }
            )
            surface_drift_qc = QC_BAD
        results_d.update(
            {
                "surface_curr_qc": surface_drift_qc,
            }
        )

        #
        # Calculate vehicle displacement and DAC
        #

        # Compute the vehicle displacement through the water, based on the glide slope and observed w model
        (
            gsm_east_displacement_m_v,
            gsm_north_displacement_m_v,
            gsm_east_displacement_m,
            gsm_north_displacement_m,
            gsm_east_average_speed_m_s,
            gsm_north_average_speed_m_s,
        ) = compute_displacements(
            "gsm",
            ctd_gsm_horizontal_speed_cm_s_v,
            ctd_delta_time_s_v,
            total_flight_and_SM_time_s,
            head_polar_rad_v,
        )
        results_d.update(
            {
                "flight_avg_speed_east_gsm": gsm_east_average_speed_m_s,
                "flight_avg_speed_north_gsm": gsm_north_average_speed_m_s,
                "east_displacement_gsm": gsm_east_displacement_m_v,
                "north_displacement_gsm": gsm_north_displacement_m_v,
            }
        )
        # Compute the vehicle displacement through the water, based on the hydrodynamic model
        (
            hdm_east_displacement_m_v,
            hdm_north_displacement_m_v,
            hdm_east_displacement_m,
            hdm_north_displacement_m,
            hdm_east_average_speed_m_s,
            hdm_north_average_speed_m_s,
        ) = compute_displacements(
            "hdm",
            hdm_horizontal_speed_cm_s_v,
            ctd_delta_time_s_v,
            total_flight_and_SM_time_s,
            head_polar_rad_v,
        )
        results_d.update(
            {
                "flight_avg_speed_east": hdm_east_average_speed_m_s,
                "flight_avg_speed_north": hdm_north_average_speed_m_s,
                "east_displacement": hdm_east_displacement_m_v,
                "north_displacement": hdm_north_displacement_m_v,
            }
        )

        dive_mean_lat_factor = math.cos(math.radians(latitude))

        # Estimate depth-averaged current from the difference between the
        # estimated (model-based) displacement and the actual (GPS-difference) displacement.

        # gbs suggests computing DAC even if hdm fails to converge (assuming GPS2_ok of course)
        # This may make sense now that we have so many other QC checks to get rid of the obvious places
        # where hdm would have failed so now the likely reason is that your abc's are off.
        # Under these assumptions, we move from the conservative don't-bother to the liberal what-the-hell model
        # Check for under-ice or irridium fixes

        compute_DAC = (
            GPS2E_ok and GPS2E_gpsfix and hdm_qc != QC_BAD and DAC_qc != QC_BAD
        )  # conservative
        compute_DAC = GPS2E_ok and GPS2E_gpsfix  # liberal
        if DAC_qc != QC_GOOD:
            # Give them a heads up
            if compute_DAC:
                log_info("Computing %s depth-average current." % qc_name_d[DAC_qc])
            # If we get here we are not computing DAC; how come?
            elif not GPS2E_gpsfix:
                log_info(
                    "RAFOS or Iridium fix: Not computing %s depth-average current."
                    % qc_name_d[DAC_qc]
                )
            elif not GPS2E_ok:
                log_info("Bad GPS2 or GPSE; unable to compute depth-average current.")
            else:  # some other reason...
                log_info("Not computing %s depth-average current." % qc_name_d[DAC_qc])
        else:
            pass  # all is well with DAC; do it quietly

        if compute_DAC:
            # Calculate the displacements between GPS2 and final GPS positions
            dive_delta_GPS_lat_dd = GPSE.lat_dd - GPS2.lat_dd
            dive_delta_GPS_lon_dd = GPSE.lon_dd - GPS2.lon_dd
            if fabs(dive_delta_GPS_lon_dd) > 180.0:
                # We have crossed the international dateline
                dive_delta_GPS_lon_dd = 360.0 - fabs(dive_delta_GPS_lon_dd)
                if GPS2.lon_dd < GPSE.lon_dd:
                    # If the start is less then the final, then we crossed western hemisphere to eastern hemisphere,
                    # so the "direction" should be negative
                    dive_delta_GPS_lon_dd = -dive_delta_GPS_lon_dd

            dive_delta_GPS_lat_m = dive_delta_GPS_lat_dd * m_per_deg
            dive_delta_GPS_lon_m = (
                dive_delta_GPS_lon_dd * m_per_deg * dive_mean_lat_factor
            )

            # Save intermediate calculations that went into displacement and DAC calculations
            results_d.update(
                {
                    "delta_time_s": ctd_delta_time_s_v,
                    "polar_heading": head_polar_rad_v,
                    "GPS_north_displacement_m": dive_delta_GPS_lat_m,
                    "GPS_east_displacement_m": dive_delta_GPS_lon_m,
                    "total_flight_time_s": total_flight_and_SM_time_s,
                }
            )

            gsm_dac_east_speed_m_s, gsm_dac_north_speed_m_s = compute_dac(
                gsm_north_displacement_m_v,
                gsm_east_displacement_m_v,
                gsm_north_displacement_m,
                gsm_east_displacement_m,
                dive_delta_GPS_lat_m,
                dive_delta_GPS_lon_m,
                total_flight_and_SM_time_s,
            )
            results_d.update(
                {
                    "depth_avg_curr_east_gsm": gsm_dac_east_speed_m_s,
                    "depth_avg_curr_north_gsm": gsm_dac_north_speed_m_s,
                }
            )

            hdm_dac_east_speed_m_s, hdm_dac_north_speed_m_s = compute_dac(
                hdm_north_displacement_m_v,
                hdm_east_displacement_m_v,
                hdm_north_displacement_m,
                hdm_east_displacement_m,
                dive_delta_GPS_lat_m,
                dive_delta_GPS_lon_m,
                total_flight_and_SM_time_s,
            )

            depth_avg_curr_error = (GPS2.error + GPSE.error) / gps_dive_time_s  # [m/s]
            dac_magnitude = sqrt(
                hdm_dac_east_speed_m_s * hdm_dac_east_speed_m_s
                + hdm_dac_north_speed_m_s * hdm_dac_north_speed_m_s
            )
            if dac_magnitude < depth_avg_curr_error:
                log_warning(
                    "Estimated DAC magnitude %.1fcm/s below resolution of %.1fcm/s"
                    % (dac_magnitude * m2cm, depth_avg_curr_error * m2cm)
                )
                DAC_qc = update_qc(QC_PROBABLY_BAD, DAC_qc)
            log_info(
                "DAC east: %.2f cm/s DAC north: %.2f cm/s"
                % (hdm_dac_east_speed_m_s * 100, hdm_dac_north_speed_m_s * 100)
            )
            results_d.update(
                {
                    "depth_avg_curr_east": hdm_dac_east_speed_m_s,
                    "depth_avg_curr_north": hdm_dac_north_speed_m_s,
                    "depth_avg_curr_error": depth_avg_curr_error,
                }
            )

        else:
            # Can't perform DAC computation
            log_debug("Skipping DAC computation.")

            # Write in NaNs to the NC file
            results_d.update(
                {
                    "depth_avg_curr_east_gsm": local_nan,
                    "depth_avg_curr_north_gsm": local_nan,
                    "depth_avg_curr_east": local_nan,
                    "depth_avg_curr_north": local_nan,
                }
            )

            # Set these for lat/lon calc below but don't write to nc file
            gsm_dac_east_speed_m_s = 0
            gsm_dac_north_speed_m_s = 0
            hdm_dac_east_speed_m_s = 0
            hdm_dac_north_speed_m_s = 0

        results_d.update(
            {
                "depth_avg_curr_qc": DAC_qc,
            }
        )
        # TODO nowhere do we calculate and save the speed that includes DAC
        # or the adjusted displacements (just the lat/lon)

        # We think the lat/longs are good if we have good GPS2 and DAC is plausible
        latlong_qc = QC_GOOD if GPS2.ok else QC_BAD
        latlong_qc = update_qc(DAC_qc, latlong_qc)

        # Above we have eliminated the intial sfc drift from the DAC calculations
        # Update the initial drift displacment values before computing lat/lon (critical only in short dives).
        # We could use the same sfc speed assumption for the final surfacing drift (better than 0?)
        # but (TODO) we could have FMS compute *both* these drift values and cache them, then access them on reprocess.
        # The final drift is already accounted for because it is the GPSE lat/lon.
        if sfc_drift_interval_i is not None:
            # Update the initial displacement only!!
            # This updates the vectors directly so the adjusted values are written as displacements from GPS2 not 0,0
            gsm_east_displacement_m_v[
                sfc_drift_interval_i
            ] = sfc_east_displacement_drift_m_v
            gsm_north_displacement_m_v[
                sfc_drift_interval_i
            ] = sfc_north_displacemnt_drift_m_v
            hdm_east_displacement_m_v[
                sfc_drift_interval_i
            ] = sfc_east_displacement_drift_m_v
            hdm_north_displacement_m_v[
                sfc_drift_interval_i
            ] = sfc_north_displacemnt_drift_m_v

        gsm_lat_dd_v, gsm_lon_dd_v = compute_lat_lon(
            gsm_dac_east_speed_m_s,
            gsm_dac_north_speed_m_s,
            GPS2.lat_dd,
            GPS2.lon_dd,
            gsm_east_displacement_m_v,
            gsm_north_displacement_m_v,
            ctd_delta_time_s_v,
            dive_mean_lat_factor,
        )
        results_d.update(
            {
                "latitude_gsm": gsm_lat_dd_v,
                "longitude_gsm": gsm_lon_dd_v,
            }
        )

        hdm_lat_dd_v, hdm_lon_dd_v = compute_lat_lon(
            hdm_dac_east_speed_m_s,
            hdm_dac_north_speed_m_s,
            GPS2.lat_dd,
            GPS2.lon_dd,
            hdm_east_displacement_m_v,
            hdm_north_displacement_m_v,
            ctd_delta_time_s_v,
            dive_mean_lat_factor,
        )
        results_d.update(
            {
                "latitude": hdm_lat_dd_v,
                "longitude": hdm_lon_dd_v,
                "latlong_qc": latlong_qc,
            }
        )

        # update in case of excursions out of GPS2E bounding box
        globals_d["geospatial_lat_min"] = min(hdm_lat_dd_v)
        globals_d["geospatial_lat_max"] = max(hdm_lat_dd_v)
        globals_d["geospatial_lon_min"] = min(hdm_lon_dd_v)
        globals_d["geospatial_lon_max"] = max(hdm_lon_dd_v)
        try:
            # for convenience, compute these two fundamental values from the new TEOS-10 standard
            absolute_salinity_v = gsw.SA_from_SP(
                salin_cor_v, ctd_press_v, hdm_lon_dd_v, hdm_lat_dd_v
            )
            conservative_temperature_v = gsw.CT_from_t(
                absolute_salinity_v, temp_cor_v, ctd_press_v
            )
            # regardless of depth achieved since we might add to MMT, etc.
            sigma_theta0_v = gsw.sigma0(absolute_salinity_v, conservative_temperature_v)
            sigma_theta3_v = gsw.sigma3(absolute_salinity_v, conservative_temperature_v)
            sigma_theta4_v = gsw.sigma4(absolute_salinity_v, conservative_temperature_v)
            results_d.update(
                {
                    "conservative_temperature": conservative_temperature_v,
                    "absolute_salinity": absolute_salinity_v,
                    "gsw_sigma0": sigma_theta0_v,
                    "gsw_sigma3": sigma_theta3_v,
                    "gsw_sigma4": sigma_theta4_v,
                }
            )
        except:
            log_warning("Failed to calc TEOS-10 variables", "exc")

        ## Correct other instruments after we know salinity, etc.
        # Call the sensor extensions for sensor specific processing after DAC etc computations
        log_info("Starting sensor extensions data processing")
        Sensors.process_sensor_extensions(
            "sensor_data_processing", locals(), eng_f, calib_consts
        )
        log_info("Finished sensor extensions data processing")

    except RuntimeError as exception:
        if exception.args[0]:  # True argument
            processing_error = 1  # Had an error of some sort
            results_d.update({"processing_error": "processing_error"})
            results_d["processing_error"] = processing_error
            log_error(exception.args[1])
        else:
            log_info(exception.args[1])

    # Fall through and write the nc file with whatever data is available
    results_d.update(
        {
            "reviewed": reviewed,
        }
    )
    processing_log = BaseLogger.self.stopStringCapture()
    # processing history contains timestamps
    processing_history = "%sProcessing start:\n%s" % (
        processing_history,
        processing_log,
    )
    trace_results_stop()
    qc_log_stop()

    globals_d["id"] = "%s_%s" % (
        dive_tag,
        time.strftime("%Y%m%d", time.gmtime(eng_file_start_time)),
    )
    platform_id = globals_d["platform_id"] = "SG%03d" % int(calib_consts["id_str"])
    platform_type = "Seaglider"
    if calib_consts["sg_configuration"] == 2:
        platform_type = "Deepglider"
    vessel_description = "%s %s" % (platform_type, platform_id)
    # value looks like 'Seaglider SG005'
    globals_d["source"] = vessel_description
    platform_var = "glider"  # NODC requirement: name of a variable with attributes describing the glider
    globals_d["platform"] = platform_var  # NODC requirement: declare the variable

    globals_d["summary"] = "%s %s" % (
        platform_id,
        mission_title,
    )  # Short version for plots
    # DEAD globals_d['title'] = globals_d['summary'] # recomputed below
    globals_d["project"] = calib_consts["mission_title"]
    globals_d["history"] = processing_history
    if reviewed:
        # update the issued date
        globals_d["date_issued"] = nc_ISO8601_date(time.time())

    globals_d["dive_number"] = int(dive_num)  # AKA eng_f.dive
    globals_d["glider"] = eng_f.glider
    globals_d["mission"] = eng_f.mission
    globals_d["seaglider_software_version"] = log_f.version
    globals_d["file_version"] = mission_profile_nc_fileversion
    # Tried just writing the epoch time in secs but the normal precision for global floats was insufficient
    globals_d["start_time"] = float64(eng_file_start_time)  # epoch time
    if "geospatial_lat_min" in globals_d:
        globals_d["geospatial_lat_units"] = "degrees"  # degrees_north
        globals_d["geospatial_lat_resolution"] = "seconds"  # better than this...
        globals_d["geospatial_lon_units"] = "degrees"  # degrees_east
        globals_d["geospatial_lon_resolution"] = "seconds"  # better than this...

    #
    # Output Results
    #

    # NetCDF dive file creation

    if nc_dive_file_name:  # BREAK
        if False:
            log_error("DEBUGGING: Skipping writing %s" % nc_dive_file_name)
            return (1, None)
        # Create the dive file
        try:
            nc_dive_file = Utils.open_netcdf_file(nc_dive_file_name, "w")
        except:
            log_error("Unable to open %s for writing" % nc_dive_file_name, "exc")
            return (1, None)

        # Create *all* dimensions based on nc_info_d
        # Add the trajectory dimension for CF compliance
        assign_dim_info_dim_name(nc_info_d, nc_trajectory_info, nc_dim_trajectory_info)
        assign_dim_info_size(nc_info_d, nc_trajectory_info, 1)

        created_dims = []
        for nc_dim_info, nc_dim_name in list(nc_mdp_data_info.items()):
            if (
                nc_dim_name
            ):  # any registered?  normally only data infos are but see ctd_results_info
                if (
                    nc_dim_name in nc_info_d and not nc_dim_name in created_dims
                ):  # do we have a size? which implies we have that data (and possibly results)
                    log_debug(
                        "Creating dimension %s (%s)"
                        % (nc_dim_name, nc_info_d[nc_dim_name])
                    )
                    nc_dive_file.createDimension(nc_dim_name, nc_info_d[nc_dim_name])
                    created_dims.append(nc_dim_name)  # Do this once

        if False:
            # attempt to dump a byte array as an alternative for QC vectors
            # this writes an nc file but ncdump does not read it (invalid argument)
            # and python dies with
            # 19:06:48 30 Nov 2012 UTC: ERROR: MakeDiveProfiles.py(1330): Unable to open /Users/jsb/Seaglider/TestData/sg189_SPURS_Sep12/p1890036.nc
            # 19:06:48 30 Nov 2012 UTC: CRITICAL: Exception when reading data files: <type 'exceptions.UnboundLocalError'>:
            # when writing the file, there are no complaints and nc_var looks good and values are correct.
            bdt = dtype("b")
            qc_values = array([0, 1, 3, 4, 5, 6, 7, 8, 9], dtype=bdt)
            nc_data_type = "b"  # byte
            nc_dive_file.createDimension("qc_test_dim", len(qc_values))
            nc_var = nc_dive_file.createVariable(
                "qc_test_var", nc_data_type, ("qc_test_dim",)
            )
            nc_var[:] = qc_values

        nodc_globals_d = {}
        update_globals_from_nodc(base_opts, nodc_globals_d, {})

        #
        # Add the explicit sg_calib_constants
        #
        for key, value in list(explicit_calib_consts.items()):
            create_nc_var(nc_dive_file, nc_sg_cal_prefix + key, nc_scalar, False, value)

        #
        # Add the log file
        #

        # Header
        create_nc_var(
            nc_dive_file, nc_sg_log_prefix + "version", nc_scalar, False, log_f.version
        )
        create_nc_var(
            nc_dive_file, nc_sg_log_prefix + "glider", nc_scalar, False, log_f.glider
        )
        create_nc_var(
            nc_dive_file, nc_sg_log_prefix + "mission", nc_scalar, False, log_f.mission
        )
        create_nc_var(
            nc_dive_file, nc_sg_log_prefix + "dive", nc_scalar, False, log_f.dive
        )
        create_nc_var(
            nc_dive_file,
            nc_sg_log_prefix + "start",
            nc_scalar,
            False,
            time.mktime(log_f.start_ts),
        )

        # Data
        for key, value in list(log_f.data.items()):
            log_debug("Processing %s (%s)" % (key, value))
            # Check for repeated log file tags and handle separately
            if key == "$GPS" or key == "$GPS1" or key == "$GPS2":
                # Handled in GPS section below
                continue
            elif key == "$FINISH":
                # BUG we don't handle $FINISH...remove the test above and treat as normal param (single float)?
                continue
            elif key == "$GCHEAD":
                # All these fields have been converted to gc_XXX arrays...no need to save
                continue
            elif key == "$RAFOS":
                # Handled in RAFOS section below BUG: Actually dropped on the floor
                continue
            nc_var_name = nc_sg_log_prefix + key.lstrip("$")
            create_nc_var(
                nc_dive_file, nc_var_name, nc_scalar, False, value
            )  # dump the value

        # Handle GC arrays
        # Create the GC dimension
        for (gc_var, gc_values) in list(log_f.gc_data.items()):
            create_nc_var(
                nc_dive_file,
                nc_gc_prefix + gc_var,
                (nc_dim_gc_event,),
                False,
                gc_values,
            )
        # Create GC state, if any
        if len(log_f.gc_state_data["secs"]) > 0:
            for (gc_state_var, gc_state_values) in list(log_f.gc_state_data.items()):
                create_nc_var(
                    nc_dive_file,
                    nc_gc_state_prefix + gc_state_var,
                    (nc_dim_gc_state,),
                    False,
                    gc_state_values,
                )

        # First record the actual GPS lines for future processing
        for gps_string in ["$GPS1", "$GPS2", "$GPS"]:
            gps = log_f.data[gps_string]
            create_nc_var(
                nc_dive_file,
                nc_sg_log_prefix + gps_string.lstrip("$"),
                nc_scalar,
                False,
                gps.raw_line,
            )

        # GPS - second record the fixes in a table
        # NOTE: Strings are saved separately
        gps_time = []
        gps_lat = []
        gps_lon = []
        gps_first_fix_time = []
        gps_final_fix_time = []
        gps_hdop = []
        gps_magvar = []
        gps_driftspeed = []
        gps_driftheading = []
        gps_n_satellites = []
        gps_hpe = []

        for gps_name in ["$GPS1", "$GPS2", "$GPS"]:
            gps_fix = log_f.data[gps_name]
            gps_time.append(time.mktime(gps_fix.datetime))
            gps_lat.append(Utils.ddmm2dd(gps_fix.lat))
            gps_lon.append(Utils.ddmm2dd(gps_fix.lon))
            gps_first_fix_time.append(gps_fix.first_fix_time)
            gps_final_fix_time.append(gps_fix.final_fix_time)
            gps_hdop.append(gps_fix.hdop)
            gps_magvar.append(gps_fix.magvar)
            gps_driftspeed.append(gps_fix.drift_speed)
            gps_driftheading.append(gps_fix.drift_heading)
            gps_n_satellites.append(gps_fix.n_satellites)
            gps_hpe.append(gps_fix.HPE)

        log_gps_qc_v = array((GPS1.ok, GPS2.ok, GPSE.ok), int)

        create_nc_var(
            nc_dive_file,
            nc_sg_log_prefix + "gps_time",
            (nc_dim_gps_info,),
            False,
            array(gps_time, float64),
        )
        create_nc_var(
            nc_dive_file,
            nc_sg_log_prefix + "gps_lat",
            (nc_dim_gps_info,),
            False,
            array(gps_lat, float64),
        )
        create_nc_var(
            nc_dive_file,
            nc_sg_log_prefix + "gps_lon",
            (nc_dim_gps_info,),
            False,
            array(gps_lon, float64),
        )
        create_nc_var(
            nc_dive_file,
            nc_sg_log_prefix + "gps_first_fix_time",
            (nc_dim_gps_info,),
            False,
            array(gps_first_fix_time, float64),
        )
        create_nc_var(
            nc_dive_file,
            nc_sg_log_prefix + "gps_final_fix_time",
            (nc_dim_gps_info,),
            False,
            array(gps_final_fix_time, float64),
        )
        create_nc_var(
            nc_dive_file,
            nc_sg_log_prefix + "gps_hdop",
            (nc_dim_gps_info,),
            False,
            array(gps_hdop, float64),
        )
        create_nc_var(
            nc_dive_file,
            nc_sg_log_prefix + "gps_magvar",
            (nc_dim_gps_info,),
            False,
            array(gps_magvar, float64),
        )
        create_nc_var(
            nc_dive_file,
            nc_sg_log_prefix + "gps_driftspeed",
            (nc_dim_gps_info,),
            False,
            array(gps_driftspeed, float64),
        )
        create_nc_var(
            nc_dive_file,
            nc_sg_log_prefix + "gps_driftheading",
            (nc_dim_gps_info,),
            False,
            array(gps_driftheading, float64),
        )
        create_nc_var(
            nc_dive_file,
            nc_sg_log_prefix + "gps_n_satellites",
            (nc_dim_gps_info,),
            False,
            array(gps_n_satellites, float64),
        )
        create_nc_var(
            nc_dive_file,
            nc_sg_log_prefix + "gps_hpe",
            (nc_dim_gps_info,),
            False,
            array(gps_hpe, float64),
        )
        create_nc_var(
            nc_dive_file,
            nc_sg_log_prefix + "gps_qc",
            (nc_dim_gps_info,),
            False,
            log_gps_qc_v,
        )

        #
        # Add engineering data (dimensioned)
        #

        # Add in the Eng file contents (always sg_dat_point long)
        for column in eng_f.columns:
            if eng_f.removed_col(column):
                continue  # skip this dropped column
            column_v = eng_f.get_col(column)
            # Move all eng data onto results_d so we process them uniformly
            # this permits eng file data to have different dim_infos (e.g., magnetometer)
            nc_var_name = nc_sg_eng_prefix + column
            results_d[nc_var_name] = array(column_v, float64)
            # Some data vectors in the eng file explicitly list their instruments
            # find any in use for this file and add to instruments_d
            # We add platform attr below....
            try:
                md = nc_var_metadata[nc_var_name]
                include_in_mission_profile, nc_data_type, meta_data_d, mdp_dim_info = md
                # We know eng file data is a single dimension vector
                if mdp_dim_info and mdp_dim_info[0] == nc_sg_data_info:  # a vector?
                    try:
                        instrument_var = meta_data_d[
                            "instrument"
                        ]  # explicitly declared instrument?
                        instruments_d[nc_var_name] = instrument_var
                    except KeyError:
                        pass  # no problem
            except KeyError:
                pass  # complain below

        # Add dervived (results) variables
        for nc_var, value in list(results_d.items()):
            try:
                md = nc_var_metadata[nc_var]
                include_in_mission_profile, nc_data_type, meta_data_d, mdp_dim_info = md
                dim_names = nc_scalar  # assume scalar
                instrument_info = {}
                if mdp_dim_info:
                    for mdi in mdp_dim_info:
                        dim_name = nc_info_d[mdi]
                        dim_names = dim_names + (dim_name,)
                        # always add the platform here
                        instrument_info.update({"platform": platform_var})
                        if mdi in nc_mdp_instrument_vars:
                            instrument_var = nc_mdp_instrument_vars[mdi]
                            instruments_d[nc_var] = instrument_var
                            instrument_info.update(
                                {"instrument": instrument_var}
                            )  # implicitly declared instrument
                log_debug(
                    "result_d: %s%s (%s)"
                    % (nc_var, dim_names, shape(value) if dim_names else value)
                )
                # nc_dive_file.sync()
                create_nc_var(
                    nc_dive_file, nc_var, dim_names, False, value, instrument_info
                )
            except KeyError:
                log_error("Unknown result variable %s -- dropped" % nc_var)

        # add the trajectory variable (array of length 1)
        # avoid adding platform or instruments
        create_nc_var(
            nc_dive_file,
            "trajectory",
            (nc_dim_trajectory_info,),
            False,
            [int(dive_num)],
        )

        # add the platform variable
        platform_d = {"call_sign": platform_id, "long_name": platform_type.lower()}
        try:
            # WMO lore via Fritz and Dana 1/2015:
            # There are a block of WHO codes available for gliders.  See http://www.wmo.int/pages/prog/amp/mmop/wmo-number-rules.html
            # However, according to Dana you need a new one for *every deployment*, not every glider.
            # For example, when a float is recovered and then redeployed they need to assign a new WHO number
            # They request 1000 numbers in a block and then dole them out as floats are deployed.
            # Each float fab center does their own and contacts their local WMO representative for more.
            # So we can't just ask for 1K and then assign a WHO number to each glider and be done with it....
            # WMO numbers are typically assigned by operating region and tagged in the leading digit about that location.
            # Doesn't always make sense for a glider but ask for a number where the leading digit encodes where initially deployed.
            # In any case, we allow an intrepid pilot to get a WMO number if they want and then they can put it in sg_calib_constants.m as a string, e.g.,
            # wmo_id = '98334557';
            # This is recorded in the attributes of the platform per spec, along with call_sign, etc.
            # Mechanism available to those who want to, for example, put nc data up on GTS, which requires WMO numbers.
            wmo_id = calib_consts["wmo_id"]
            platform_d["wmo_id"] = wmo_id
            globals_d["wmo_id"] = wmo_id  # Also add to globals
        except KeyError:
            pass
        create_nc_var(
            nc_dive_file, platform_var, nc_scalar, False, vessel_description, platform_d
        )

        # add all the instrument variables used by any data variables and declare them in the instrument globals
        instrument_vars = Utils.unique(list(instruments_d.values()))
        for instrument_var in instrument_vars:
            create_nc_var(
                nc_dive_file, instrument_var, nc_scalar, False, instrument_var
            )
        # NOTE: used to add platform_var here but NODC does not want the glider as an instrument
        # Why not just the results of string.join()?  Because if instrument_vars is empty (scicon, etc.)
        # then so is that string and empty strings (always?) give netcdf.py gas when writing values
        globals_d["instrument"] = "%s " % " ".join(instrument_vars)

        # print(instrument_vars)
        # instruments = ''
        # for v in instrument_vars:
        #     if v is not None and v:
        #         instruments += "%s " % v
        # globals_d['instrument'] = "%s " % instruments

        # Form NODC compliant title from various bits and bobs
        globals_d["title"] = form_NODC_title(
            instrument_vars, nodc_globals_d, globals_d, mission_title
        )

        #
        # Write the netCDF global attributes (header)
        #
        write_nc_globals(nc_dive_file, globals_d, base_opts)
        nc_dive_file.sync()  # force write to file
        nc_dive_file.close()  # close file

        nc_dive_file_name_gz = "%s.gz" % nc_dive_file_name
        if base_opts.gzip_netcdf:
            log_info("Compressing %s to %s" % (nc_dive_file_name, nc_dive_file_name_gz))
            if BaseGZip.compress(nc_dive_file_name, nc_dive_file_name_gz):
                log_warning("Failed to compress %s" % nc_dive_file_name)
        else:
            if os.path.exists(nc_dive_file_name_gz):
                try:
                    os.remove(nc_dive_file_name_gz)
                except:
                    log_error("Couldn't remove %s" % nc_dive_filename_gc)

    return (processing_error, nc_dive_file_name)


# A note on the (non-) use of exec in Python 2.6ff (but not 3.0?):
# First, the use of the exec keyword (it is a function in 3.0) tells the compiler to
# implement a dynamic rather than static variable lookup scheme (since exec could define and update variables)
# While slightly slower, since we know the variables exist the dict hash is quite fast and no search is required to other (global) dicts.
# The second, more important, observation is likely a BUG in python 2.6ff: Assignments to variables in exec
# appear to only work if they are NEW variables; variable reassignment fails.  When we used exec below
# the variable was assigned for the first reference or later rebound in the normal text of the function.
# HOWEVER, this can't be the story since the exec assignment of the r_* variables fails below.  WHY?
# Finally, a last 'BUG': The use of exec "%s = %g" % (var_name, value) in locals(), globals() is not
# your friend because the %g formating loses precision on value so the value assigned is not actually value
# which leads to different values in subsequent calculations.

# Other experiments:
# Trying locals()['var_name'] = new_value fails in all cases because locals() is NOT really a normal read-write dictionary
# per python documentation.
# Trying eval "var_name = new_value" fails because this is not a simple expression.  And would have the equivalent '%g' problem


def write_auxillary_files(
    base_opts,
    nc_dive_file_name,
    profile_file_name=None,
    binned_profile_file_name=None,
    kkyy_up_file_name=None,
    kkyy_down_file_name=None,
):
    """Write profile, binned-profile and kkyy files from an nc file
    Input:
        base_opts - command-line options structure
        nc_dive_file_name - fully qualifed path to NetCDF output file (required)
        profile_file_name - fully qualifed path to ASCII profile output file (optional)
        binned_profile_file_name - fully qualifed path to ASCII binned profile output file (optional)
        kkyy_up_file_name  - fully qualifed path to KKYY up profile file (optional)
        kkyy_down_file_name  - fully qualifed path to KKYY down profile file (optional)

    Returns:
        0 - success
        1 - failure
    """
    # set up logging
    ret_val = 0
    bin_width = base_opts.bin_width

    if (
        profile_file_name
        or binned_profile_file_name
        or kkyy_up_file_name
        or kkyy_down_file_name
    ):  # BREAK
        # We ignore any results_d, since we effectively rebuild it below
        (
            status,
            globals_d,
            log_f,
            eng_f,
            calib_consts,
            results_d,
            directives,
            nc_info_d,
            instruments_d,
        ) = load_dive_profile_data(
            base_opts, False, nc_dive_file_name, None, None, None, None
        )
        if status == 0:
            log_error(
                "Unable to load data from %s; no auxillary files written"
                % nc_dive_file_name
            )
            return 1
        # Unpack needed variables from results_d
        try:
            dive_num = globals_d["dive_number"]
            sg_epoch_time_s_v = results_d[nc_sg_time_var]
            sg_press_v = results_d["pressure"]
            sg_depth_m_v = results_d["depth"]

            ctd_epoch_time_s_v = results_d[nc_ctd_time_var]
            eng_file_start_time = time.mktime(eng_f.start_ts)  # secs since the epoch
            elapsed_time_s_v = ctd_epoch_time_s_v - eng_file_start_time
            ctd_np = len(elapsed_time_s_v)
            temp_cor_v = results_d["temperature"]
            cond_cor_v = results_d["conductivity"]
            salin_cor_v = results_d["salinity"]
            temp_cor_qc_v = results_d["temperature_qc"]
            cond_cor_qc_v = results_d["conductivity_qc"]
            salin_cor_qc_v = results_d["salinity_qc"]
            sigma_t_v = results_d["sigma_t"]
            dive_pos_lat_dd_v = results_d["latitude"]
            dive_pos_lon_dd_v = results_d["longitude"]

            # scalars
            hdm_dac_east_speed_m_s = results_d["depth_avg_curr_east"]
            hdm_dac_north_speed_m_s = results_d["depth_avg_curr_north"]
            surface_curr_east = results_d["surface_curr_east"]
            surface_curr_north = results_d["surface_curr_north"]
            processing_history = globals_d["history"]

            gps_lat = results_d["log_gps_lat"]
            gps_lon = results_d["log_gps_lon"]
            gps_time = results_d["log_gps_time"]

            gps_drift_time_s = gps_time[GPS2] - gps_time[GPS1]
            total_flight_and_SM_time_s = (
                gps_time[GPSE] - gps_time[GPS2]
            )  # BUG this is a lie...

            directives.correct_thermal_inertia_effects = 1  # default
            perform_thermal_inertia_correction = directives.eval_function(
                "correct_thermal_inertia_effects"
            )
        except KeyError as exception:
            log_error(
                "Unable to unpack sufficient data (%s) from %s; no auxillary files written"
                % (exception.args, nc_dive_file_name)
            )
            return 1
        except:
            log_error(
                "Unable to unpack sufficient data from %s; no auxillary files written"
                % nc_dive_file_name,
                "exc",
            )
            return 1

        if nc_info_d[nc_ctd_results_info] != nc_info_d[nc_sg_data_info]:
            # Need these variables at CTD times
            sg_press_v = Utils.interp1d(
                sg_epoch_time_s_v, sg_press_v, ctd_epoch_time_s_v, kind="linear"
            )
            sg_depth_m_v = Utils.interp1d(
                sg_epoch_time_s_v, sg_depth_m_v, ctd_epoch_time_s_v, kind="linear"
            )

        # These routines, plus kkyy below, assume that the relevant
        # variables have all 'bad_samples' actually removed uniformly to eliminate
        # the NaN values from the following products.
        # This is unlike the netcdf file which records all data plus qc variables
        # Although we only test temp/cond/salin we eliminate corresponding depth, press, etc. as well
        # Further we tell bin_data to drop empty bins in these cases so there are never any NaNs reported in these products
        # This is unlike make_mission_profile and make_mission_timeseries which retain all data and depths

        # Recompute bad_samples based on corrected variables, not raw
        bad_i_v = [
            i
            for i in range(ctd_np)
            if temp_cor_qc_v[i] == QC_BAD
            or cond_cor_qc_v[i] == QC_BAD
            or salin_cor_qc_v[i] == QC_BAD
        ]
        num_bad_samples = len(bad_i_v)
        reduction_percentage = 100.0 * (float(num_bad_samples) / float(ctd_np))
        log_info(
            "Dive %d: Data set size for profile, binned and kkyy files reduced by %d points, a %.2f%% reduction"
            % (dive_num, num_bad_samples, reduction_percentage)
        )
        good_i_v = Utils.setdiff(list(range(ctd_np)), bad_i_v)
        r_ctd_np = len(good_i_v)
        # TODO do we care about the number of points being too small here? and if so, did we fail when we wrote the netcdf file?

        if False:  # BUG: using exec() fails here...
            profile_kkyy_vars = [
                "elapsed_time_s_v",
                "sg_press_v",
                "sg_depth_m_v",
                "temp_cor_v",
                "cond_cor_v",
                "salin_cor_v",
                "sigma_t_v",
                "dive_pos_lat_dd_v",
                "dive_pos_lon_dd_v",
            ]
            for var_name in profile_kkyy_vars:
                reduced_v = locals()[var_name][good_i_v]
                # Critical to give new variable names here
                # BUG this still does not work...
                # We comment it out so the compiler doesn't penalize the rest of the function w/ dynamic var lookup code
                # exec "r_%s = reduced_v" % var_name in locals(), globals()
        else:
            r_elapsed_time_s_v = elapsed_time_s_v[good_i_v]
            r_sg_press_v = sg_press_v[good_i_v]
            r_sg_depth_m_v = sg_depth_m_v[good_i_v]
            r_temp_cor_v = temp_cor_v[good_i_v]
            r_cond_cor_v = cond_cor_v[good_i_v]
            r_salin_cor_v = salin_cor_v[good_i_v]
            r_sigma_t_v = sigma_t_v[good_i_v]
            r_dive_pos_lat_dd_v = dive_pos_lat_dd_v[good_i_v]
            r_dive_pos_lon_dd_v = dive_pos_lon_dd_v[good_i_v]

            if profile_file_name:
                try:
                    profile_file = open(profile_file_name, "w")
                except IOError as exception:
                    log_error(
                        "Could not open %s (%s) for writing - skipping output"
                        % (profile_file_name, exception.args)
                    )
                    ret_val = 1
                    profile_file = None
            else:
                profile_file = None

            if binned_profile_file_name:
                try:
                    binned_profile_file = open(binned_profile_file_name, "w")
                except IOError as exception:
                    log_error(
                        "Could not open %s (%s) for writing - skipping output"
                        % (binned_profile_file_name, exception.args)
                    )
                    ret_val = 1
                    binned_profile_file = None
            else:
                binned_profile_file = None

            # Fill in the header for all headers
            for fo in (profile_file, binned_profile_file):
                if fo:
                    eng_f.dump(fo, 1, 1)

            # Output relevent data to screen and files
            for fo in (profile_file, binned_profile_file):
                if fo:
                    if fo == profile_file or fo == binned_profile_file:
                        prefix = "%"
                    else:
                        prefix = ""
                    fo.write(
                        "%sGPS1:    (%f %f) %s\n"
                        % (
                            prefix,
                            gps_lat[GPS1],
                            gps_lon[GPS1],
                            time.strftime(
                                "%m/%d/%y %H:%M:%S", log_f.data["$GPS1"].datetime
                            ),
                        )
                    )
                    fo.write(
                        "%sGPS2:    (%f %f) %s\n"
                        % (
                            prefix,
                            gps_lat[GPS2],
                            gps_lon[GPS2],
                            time.strftime(
                                "%m/%d/%y %H:%M:%S", log_f.data["$GPS2"].datetime
                            ),
                        )
                    )
                    fo.write(
                        "%sGPS_END: (%f %f) %s\n"
                        % (
                            prefix,
                            gps_lat[GPSE],
                            gps_lon[GPSE],
                            time.strftime(
                                "%m/%d/%y %H:%M:%S", log_f.data["$GPS"].datetime
                            ),
                        )
                    )
                    # eliminated polar components according to new policy
                    fo.write("%sdrift_time: %.0f\n" % (prefix, gps_drift_time_s))
                    fo.write(
                        "%ssurface_current_east: %.2f\n" % (prefix, surface_curr_east)
                    )
                    fo.write(
                        "%ssurface_current_north: %.2f\n" % (prefix, surface_curr_north)
                    )
                    fo.write(
                        "%sdive_time: %.0f\n" % (prefix, total_flight_and_SM_time_s)
                    )
                    fo.write(
                        "%sdepth_average_current_east: %.2f\n"
                        % (prefix, hdm_dac_east_speed_m_s)
                    )
                    fo.write(
                        "%sdepth_average_current_north: %.2f\n"
                        % (prefix, hdm_dac_north_speed_m_s)
                    )
            #
            # Generate the profile file
            #
            if profile_file:
                profile_file.write(
                    "%comment: Temperature corrected for first-order lag\n"
                )
                profile_file.write(
                    "%%comment: Salinity %scorrected for thermal-inertia effects\n"
                    % ("" if perform_thermal_inertia_correction else "NOT ")
                )

                write_reduced_profile = False

                if write_reduced_profile:
                    profile_file.write(
                        "%%comment: Eliminated samples %s due to out of bounds cond or temp readings\n"
                        % str(bad_i_v)
                    )
                    # Pull in columns needed for output of profile
                    # New policy: name columns according to nc vars and hence the documentation
                    profile_columns = [
                        "elapsed_time",
                        "pressure",
                        "depth",
                        "temperature",
                        "conductivity",
                        "salinity",
                        "sigma_t",
                        "latitude",
                        "longitude",
                    ]
                    profile_vars = [
                        "r_elapsed_time_s_v",
                        "r_sg_press_v",
                        "r_sg_depth_m_v",
                        "r_temp_cor_v",
                        "r_cond_cor_v",
                        "r_salin_cor_v",
                        "r_sigma_t_v",
                        "r_dive_pos_lat_dd_v",
                        "r_dive_pos_lon_dd_v",
                    ]
                    np = r_ctd_np
                else:
                    profile_columns = [
                        "elapsed_time",
                        "pressure",
                        "depth",
                        "temperature",
                        "temperature_qc",
                        "conductivity",
                        "conductivity_qc",
                        "salinity",
                        "salinity_qc",
                        "sigma_t",
                        "latitude",
                        "longitude",
                    ]
                    profile_vars = [
                        "elapsed_time_s_v",
                        "sg_press_v",
                        "sg_depth_m_v",
                        "temp_cor_v",
                        "temp_cor_qc_v",
                        "cond_cor_v",
                        "cond_cor_qc_v",
                        "salin_cor_v",
                        "salin_cor_qc_v",
                        "sigma_t_v",
                        "dive_pos_lat_dd_v",
                        "dive_pos_lon_dd_v",
                    ]
                    np = ctd_np
                    profile_file.write("%processing_history_start:\n")
                    for i in processing_history.split("\n"):
                        profile_file.write("%%ph: %s\n" % i)
                    profile_file.write("%processing_history_end:\n")

                profile_file.write("%columns:")
                for i in range(len(profile_columns) - 1):
                    profile_file.write("%s," % profile_columns[i])
                profile_file.write("%s\n" % profile_columns[-1])
                profile_file.write("%data:\n")

                for j in range(np):
                    for i in range(len(profile_columns) - 1):
                        if profile_columns[i] in (
                            "elapsed_time",
                            "temperature_qc",
                            "conductivity_qc",
                            "salinity_qc",
                        ):
                            fmt = "%d,"
                        else:
                            fmt = "%f,"
                        profile_file.write(fmt % (locals()[profile_vars[i]][j]))
                    profile_file.write("%f\n" % (locals()[profile_vars[-1]][j]))

                profile_file.close()

            #
            # Generate the binned profile file
            #
            if binned_profile_file:
                data_cols_v = (
                    r_elapsed_time_s_v,
                    r_temp_cor_v,
                    r_cond_cor_v,
                    r_salin_cor_v,
                    r_sigma_t_v,
                )  # was temp_raw_v
                obs_bin, depth_m_bin, data_cols_bin_v = bin_data(
                    bin_width, WhichHalf.both, False, r_sg_depth_m_v, data_cols_v
                )
                elapsed_t_bin = data_cols_bin_v[0]
                temp_cor_bin = data_cols_bin_v[1]
                cond_cor_bin = data_cols_bin_v[2]
                salinity_bin = data_cols_bin_v[3]
                sigma_t_bin = data_cols_bin_v[4]

                binned_profile_file.write(
                    "%%comment: Eliminated samples %s due to out of bounds cond or temp readings\n"
                    % str(bad_i_v)
                )
                binned_profile_file.write(
                    "%%comment: Temperature corrected for first-order lag\n"
                )
                binned_profile_file.write(
                    "%%comment: Salinity %scorrected for thermal-inertia effects\n"
                    % ("" if perform_thermal_inertia_correction else "NOT ")
                )
                binned_profile_file.write(
                    "%%comment: Bin width = %0.1f meters\n" % bin_width
                )
                binned_profile_file.write(
                    "%%comment: First and last observation are actual, all others are binned\n"
                )

                # New policy: name columns according to nc vars and hence the documentation
                profile_columns = [
                    "elapsed_time",
                    "pressure",
                    "depth",
                    "temperature",
                    "conductivity",
                    "salinity",
                    "sigma_t",
                ]
                profile_vars = [
                    "r_elapsed_time_s_v",
                    "r_sg_depth_m_v",
                    "r_temp_cor_v",
                    "r_cond_cor_v",
                    "r_salin_cor_v",
                    "r_sigma_t_v",
                ]
                binned_profile_columns = [
                    "obs_bin",
                    "elapsed_t_bin",
                    "depth_bin",
                    "temperature_bin",
                    "conductivity_bin",
                    "salinity_bin",
                    "sigma_t_bin",
                ]
                binned_profile_vars = [
                    "obs_bin",
                    "elapsed_t_bin",
                    "depth_m_bin",
                    "temp_cor_bin",
                    "cond_cor_bin",
                    "salinity_bin",
                    "sigma_t_bin",
                ]

                binned_profile_file.write("%columns:")
                for i in range(len(binned_profile_columns) - 1):
                    binned_profile_file.write("%s," % binned_profile_columns[i])
                binned_profile_file.write("%s\n" % binned_profile_columns[-1])
                binned_profile_file.write("%data:\n")

                # Write out the first actual observation
                binned_profile_file.write("%f," % 1.0)  # 1 observation
                for i in range(len(profile_columns) - 1):
                    binned_profile_file.write("%f," % (locals()[profile_vars[i]][0]))
                binned_profile_file.write("%f\n" % (locals()[profile_vars[-1]][0]))

                # Write out the binned observations
                for j in range(len(depth_m_bin)):
                    for i in range(len(binned_profile_columns) - 1):
                        binned_profile_file.write(
                            "%f," % (locals()[binned_profile_vars[i]][j])
                        )
                    binned_profile_file.write(
                        "%f\n" % (locals()[binned_profile_vars[-1]][j])
                    )

                # Write out the last actual observation
                binned_profile_file.write("%f," % 1.0)  # 1 observation
                for i in range(len(profile_columns) - 1):
                    binned_profile_file.write(
                        "%f," % (locals()[profile_vars[i]][r_ctd_np - 1])
                    )
                binned_profile_file.write(
                    "%f\n" % (locals()[profile_vars[-1]][r_ctd_np - 1])
                )

                binned_profile_file.close()

            # Navy file formats
            if kkyy_up_file_name:
                try:
                    kkyy_up_file = open(kkyy_up_file_name, "w")
                except IOError as exception:
                    log_error(
                        "Could not open %s (%s) for writing - skipping output"
                        % (kkyy_up_file_name, exception.args)
                    )
                    ret_val = 1
                    kkyy_up_file = None
            else:
                kkyy_up_file = None

            if kkyy_up_file:
                max_r_depth_i = r_sg_depth_m_v.argmax()
                log_debug("Started processing %s" % kkyy_up_file_name)
                data_cols = (r_temp_cor_v, r_salin_cor_v)
                # per kkyy specification bin width must be 1m
                obs_up_kkyy, depth_m_up_kkyy, data_cols_bin = bin_data(
                    1.0, WhichHalf.up, False, r_sg_depth_m_v, data_cols
                )
                temp_cor_up_kkyy = data_cols_bin[0]
                Salinity_up_kkyy = data_cols_bin[1]
                # Need to sort the data in ascending depth order - since this is binned data, we can just reverse the vectors
                obs_up_kkyy = obs_up_kkyy[::-1]
                depth_m_up_kkyy = depth_m_up_kkyy[::-1]
                temp_cor_up_kkyy = temp_cor_up_kkyy[::-1]
                Salinity_up_kkyy = Salinity_up_kkyy[::-1]
                Navy.print_kkyy(
                    log_f,
                    depth_m_up_kkyy,
                    temp_cor_up_kkyy,
                    Salinity_up_kkyy,
                    True,
                    kkyy_up_file,
                )
                kkyy_up_file.close()
                log_debug("Obs, Depth, Temp, Salin")
                for i in range(len(depth_m_up_kkyy)):
                    log_debug(
                        "%f,%f,%f,%f"
                        % (
                            obs_up_kkyy[i],
                            depth_m_up_kkyy[i],
                            temp_cor_up_kkyy[i],
                            Salinity_up_kkyy[i],
                        )
                    )
                log_debug("Finished processing %s" % kkyy_up_file_name)

            if kkyy_down_file_name:
                try:
                    kkyy_down_file = open(kkyy_down_file_name, "w")
                except IOError as exception:
                    log_error(
                        "Could not open %s (%s) for writing - skipping output"
                        % (kkyy_down_file_name, exception.args)
                    )
                    ret_val = 1
                    kkyy_down_file = None
            else:
                kkyy_down_file = None

            if kkyy_down_file:
                log_debug("Started processing %s" % kkyy_down_file_name)
                data_cols = (r_temp_cor_v, r_salin_cor_v)
                obs_down_kkyy, depth_m_down_kkyy, data_cols_bin = bin_data(
                    1.0, WhichHalf.down, False, r_sg_depth_m_v, data_cols
                )
                Navy.print_kkyy(
                    log_f,
                    depth_m_down_kkyy,
                    data_cols_bin[0],
                    data_cols_bin[1],
                    False,
                    kkyy_down_file,
                )
                log_debug("Obs, Depth, Temp, Salin")
                for i in range(len(depth_m_down_kkyy)):
                    log_debug(
                        "%f,%f,%f,%f"
                        % (
                            obs_down_kkyy[i],
                            depth_m_down_kkyy[i],
                            data_cols_bin[0][i],
                            data_cols_bin[1][i],
                        )
                    )
                kkyy_down_file.close()
                log_debug("Finished processing %s" % kkyy_down_file_name)
    else:
        log_debug("No auxillary files specified; nothing written")
    return ret_val


# NOTE this is the closest to a ARGO profile data set, a set of dives (cycles)
# with the data presented as 2-D arrays of [dive_num,max_depth]
# ARGO would require 'both dive and climb' annotating 'D' (dive) and 'A' (ascent)
# ARGO would NOT bin but provide all the raw data.
# ARGO uses PRESSURE as the primary axis (not time, which is aux for us, or depth, which is derived from pressure)

# Note that we don't add any qc variables here (see declarations in BaseNetCDF).  This is mostly
# because we don't have a clear story in how to bin QC values in a bin.  One thought is to drop
# all bad points and mean the remaining good points, NaN if no points available.  (In which case
# we don't actually need to include any QC variable for the results since all are QC_GOOD).  But
# different vectors will have different QC flags and hence a different number of obs_bin, so a
# common obs_bin is probably right out.  In any case, we need to know which QC variable goes with
# which data vector, which we need to declare in BaseNetCDF (and perhaps even in the nc file
# as an 'auxillary_variable').


def make_mission_profile(dive_nc_profile_names, base_opts):
    """Creates a mission profile from a list of dive profiles

    Input:
        dive_nc_profile_names - A list of fully qualified dive profile filenames.
        base_opts - command-line options structure

    Returns:
        tuple(ret_val, mission_profile_name)
        ret_val
            0 - success
            1 - failure
        mission_profile_name - the name possibly changed from the input parameter

    Raises:
    """

    from FileMgr import sort_dive

    mission_profile_name = None  # not known yet
    reset_nc_char_dims()

    bin_width = base_opts.bin_width
    if bin_width <= 0.0:
        log_error("bin_width must be greater the 0.0 (%f) - bailing out" % bin_width)
        return (1, mission_profile_name)

    which_half = base_opts.which_half

    if which_half == WhichHalf.down:
        wh_file = "down"
        wh_str = "Down profile only"
    elif which_half == WhichHalf.up:
        wh_file = "up"
        wh_str = "Up profile only"
    elif which_half == WhichHalf.both:
        wh_file = "up_and_down"
        wh_str = "Up and Down profile"
    elif which_half == WhichHalf.combine:
        wh_file = "combine"
        wh_str = "Up and Down profile combined"
    else:
        log_error("Unknown WhichHalf %d - assuming %d" % which_half, WhichHalf.both)
        wh_file = "up_and_down"
        wh_str = "Up and Down profile"

    if dive_nc_profile_names is None or dive_nc_profile_names == []:
        log_error("No dive profile names provided to make_mission_profile")
        return (1, mission_profile_name)

    master_globals_d = {}
    master_instruments_d = {}
    platform_var = "Seaglider"
    reviewed = True  # assume the best

    # Sort the list of netcdf files per the dive number
    dive_nc_profile_names.sort(key=functools.cmp_to_key(sort_dive))

    # Walk through each netcdf file, open it up and extract the columns needed,
    # adding to lists as we go
    mission_nc_dive_d = (
        {}
    )  # Data of 'divenum' dimension - assembled from other pieces of nc files and calculated from bin
    included_binned_vars = (
        set()
    )  # all the binned vector variables we'll include the final nc file
    included_scalar_vars = set()
    unknown_vars = {}
    first_profile_name = None
    for dive_nc_profile_name in dive_nc_profile_names:
        log_debug("Processing %s" % dive_nc_profile_name)
        if first_profile_name is None:
            first_profile_name = dive_nc_profile_name
        try:  # RuntimeError
            dive_num = 0  # impossible dive number
            (
                status,
                globals_d,
                log_f,
                eng_f,
                calib_consts,
                results_d,
                directives,
                nc_info_d,
                instruments_d,
            ) = load_dive_profile_data(
                base_opts, False, dive_nc_profile_name, None, None, None, None
            )
            if status == 0:
                raise RuntimeError("Unable to read %s" % dive_nc_profile_name)
            # Just take the file as-is
            # elif status == 2:
            # raise RuntimeError("%s requires updating" % dive_nc_profile_name)

            try:
                dive_num = globals_d["dive_number"]
            except KeyError:
                raise RuntimeError(
                    "No dive_number attribute in %s" % dive_nc_profile_name
                )

            if not mission_profile_name:
                # calib_consts is set; figure out filename, etc.
                try:
                    instrument_id = int(calib_consts["id_str"])
                except:
                    instrument_id = int(base_opts.instrument_id)
                if instrument_id == 0:
                    log_warning("Unable to determine instrument id; assuming 0")

                platform_id = "SG%03d" % instrument_id
                platform_var = globals_d["platform"]

                mission_title = Utils.ensure_basename(calib_consts["mission_title"])
                mission_profile_name = os.path.join(
                    base_opts.mission_dir,
                    "sg%03d_%s_%1.1fm_%s_profile.nc"
                    % (instrument_id, mission_title, bin_width, wh_file),
                )
                log_info(
                    "Making mission profile %s from files found in %s"
                    % (mission_profile_name, base_opts.mission_dir)
                )

            # process the file
            # See if this dive was skipped, had an error, or is missing variables we require
            try:
                results_d["processing_error"]
            except KeyError:
                pass
            else:
                log_warning(
                    "%s is marked as having a processing error - not including in binned profile"
                    % dive_nc_profile_name
                )
                continue

            try:
                results_d["skipped_profile"]
            except KeyError:
                pass
            else:
                log_warning(
                    "%s is marked as a skipped_profile - not including in binned profile"
                    % dive_nc_profile_name
                )
                continue

            try:
                reviewed = reviewed and results_d["reviewed"]
            except KeyError:
                reviewed = False

            merge_nc_globals(master_globals_d, globals_d)
            merge_instruments(master_instruments_d, instruments_d)

            mission_nc_dive_d[dive_num] = {}
            # Collect the GPS positions
            # BUG no checking if GPS is ok here
            try:
                mission_nc_dive_d[dive_num]["GPS2_lat"] = results_d["log_gps_lat"][GPS2]
                mission_nc_dive_d[dive_num]["GPS2_lon"] = results_d["log_gps_lon"][GPS2]
                mission_nc_dive_d[dive_num]["GPS2_time"] = results_d["log_gps_time"][
                    GPS2
                ]

                mission_nc_dive_d[dive_num]["GPSEND_lat"] = results_d["log_gps_lat"][
                    GPSE
                ]
                mission_nc_dive_d[dive_num]["GPSEND_lon"] = results_d["log_gps_lon"][
                    GPSE
                ]
                mission_nc_dive_d[dive_num]["GPSEND_time"] = results_d["log_gps_time"][
                    GPSE
                ]
            except:
                raise RuntimeError(
                    "Unable to extract GPS fix data from %s" % dive_nc_profile_name
                )

            # Compute average position
            profile_mean_lat, profile_mean_lon = average_position(
                results_d["log_gps_lat"][GPS2],
                results_d["log_gps_lon"][GPS2],
                results_d["log_gps_lat"][GPSE],
                results_d["log_gps_lon"][GPSE],
            )
            mission_nc_dive_d[dive_num]["profile_mean_lat"] = profile_mean_lat
            mission_nc_dive_d[dive_num]["profile_mean_lon"] = profile_mean_lon
            profile_mean_time = (
                (results_d["log_gps_time"][GPSE] - results_d["log_gps_time"][GPS2])
                / 2.0
            ) + results_d["log_gps_time"][GPS2]
            mission_nc_dive_d[dive_num]["profile_mean_time"] = profile_mean_time

            # Compute dive average position
            dive_profile_mean_lat, dive_profile_mean_lon = average_position(
                results_d["log_gps_lat"][GPS2],
                results_d["log_gps_lon"][GPS2],
                profile_mean_lat,
                profile_mean_lon,
            )
            mission_nc_dive_d[dive_num]["dive_profile_mean_lat"] = dive_profile_mean_lat
            mission_nc_dive_d[dive_num]["dive_profile_mean_lon"] = dive_profile_mean_lon
            dive_profile_mean_time = (
                (profile_mean_time - results_d["log_gps_time"][GPS2]) / 2.0
            ) + results_d["log_gps_time"][GPS2]
            mission_nc_dive_d[dive_num][
                "dive_profile_mean_time"
            ] = dive_profile_mean_time

            # Compute climb average position
            climb_profile_mean_lat, climb_profile_mean_lon = average_position(
                profile_mean_lat,
                profile_mean_lon,
                results_d["log_gps_lat"][GPSE],
                results_d["log_gps_lon"][GPSE],
            )
            mission_nc_dive_d[dive_num][
                "climb_profile_mean_lat"
            ] = climb_profile_mean_lat
            mission_nc_dive_d[dive_num][
                "climb_profile_mean_lon"
            ] = climb_profile_mean_lon
            climb_profile_mean_time = (
                (results_d["log_gps_time"][GPSE] - profile_mean_time) / 2.0
            ) + profile_mean_time
            mission_nc_dive_d[dive_num][
                "climb_profile_mean_time"
            ] = climb_profile_mean_time

            log_debug(
                "dive = %d, dive_mean_time = %d, profile_mean_time = %d, climb_mean_time = %d"
                % (
                    dive_num,
                    dive_profile_mean_time,
                    profile_mean_time,
                    climb_profile_mean_time,
                )
            )

            log_debug(
                "dive = %d, log_gps_time1 = %d, log_gps_time2 = %d"
                % (
                    dive_num,
                    results_d["log_gps_time"][GPS2],
                    results_d["log_gps_time"][GPSE],
                )
            )

            # See what is inside
            # add eng_f vector data to results_d so we add those if so marked
            for column in eng_f.columns:
                column_v = eng_f.get_col(column)
                results_d[nc_sg_eng_prefix + column] = column_v

            dive_nc_varnames = list(results_d.keys())
            temp_dive_vars = {}
            for dive_nc_varname in dive_nc_varnames:
                try:
                    md = nc_var_metadata[dive_nc_varname]
                except KeyError:
                    try:
                        unknown_vars[dive_nc_varname]
                    except KeyError:
                        # issue the warning once...
                        log_warning(
                            "Unknown variable (%s) in %s - skipping"
                            % (dive_nc_varname, dive_nc_profile_name)
                        )
                        unknown_vars[dive_nc_varname] = dive_nc_profile_name
                    continue

                include_in_mission_profile, nc_data_type, meta_data_d, mdp_dim_info = md
                if include_in_mission_profile:
                    # Variable is tagged for adding to the mission profile
                    #
                    if mdp_dim_info == nc_scalar:
                        try:
                            value = results_d[dive_nc_varname]
                        except KeyError:
                            value = QC_MISSING if nc_data_type == "Q" else nc_nan
                        mission_nc_dive_d[dive_num][
                            dive_nc_varname
                        ] = value  # record scalar value
                        included_scalar_vars.add(dive_nc_varname)
                    else:
                        if nc_data_type == "Q":
                            # we don't bin qc vectors but we might want to use them to filter the others
                            # this is where we'd have to put them aside
                            pass
                        else:
                            # log_info("Including %s (%d)" % (dive_nc_varname, len(results_d[dive_nc_varname])))
                            temp_dive_vars[dive_nc_varname] = results_d[dive_nc_varname]

                            # Look up the matching _QC vector and if applicable, apply the only_good
                            dive_nc_varname_qc = dive_nc_varname + "_qc"

                            if dive_nc_varname_qc in list(results_d.keys()):
                                # find_qc(results_d[dive_nc_varname_qc], QC.only_good_qc_values, mask=True)
                                # temperature_qc = QC.decode_qc(dive_nc_file.variables['temperature_qc'])
                                temp_dive_vars[dive_nc_varname][
                                    np.logical_not(
                                        QC.find_qc(
                                            results_d[dive_nc_varname_qc],
                                            QC.only_good_qc_values,
                                            mask=True,
                                        )
                                    )
                                ] = nc_nan

            # Bin the data
            temp_dive_vars["bin_time"] = temp_dive_vars[nc_sg_time_var]
            temp_dive_var_names = list(temp_dive_vars.keys())

            # Why, you might ask, do we tag these as include_in_mission_profile when we remove them?
            # Because we do include them in make_mission_timeseries()....so perhaps we ought to extend the metadata table?
            temp_dive_var_names.remove("depth")
            temp_dive_var_names.remove(nc_sg_time_var)
            temp_dive_var_names.remove("longitude")
            temp_dive_var_names.remove("latitude")
            temp_dive_var_names.sort()

            data_columns = []
            time_var_indicies_d = {}
            dupd_var_indicies_d = {}
            for t in temp_dive_var_names:
                # This variable will definitely be added (since it is after the removes)
                included_binned_vars.add(t)
                md = nc_var_metadata[t]  # ensured available
                include_in_mission_profile, nc_data_type, meta_data_d, mdp_dim_info = md
                # convert all data to sg_data_point size if not
                # We know from ensure_cf_compliance() that this var is a vector
                mdp_dim_info = mdp_dim_info[0]  # get first (and only) info
                try:
                    time_var = nc_mdp_time_vars[nc_info_d[mdp_dim_info]]
                except KeyError:
                    raise RuntimeError(
                        "Undeclared time var for %s (%s)" % (t, mdp_dim_info)
                    )
                if time_var == nc_sg_time_var:
                    sg_values = temp_dive_vars[t]
                    duplicates_i_v = []
                else:
                    try:
                        indices_i_v = time_var_indicies_d[time_var]
                        duplicates_i_v = dupd_var_indicies_d[time_var]
                    except KeyError:
                        # use nearest_indices() and cache the indices for time_var
                        # init_tables() ensures that all time_vars are included
                        indices_i_v, duplicates_i_v = Utils.nearest_indices(
                            temp_dive_vars[nc_sg_time_var], temp_dive_vars[time_var]
                        )
                        time_var_indicies_d[time_var] = indices_i_v
                        # if there are duplicates it is likely there was no data collected there
                        # (i.e., scicon partial data collection or different time bases)
                        # in any case we should only include a single data point at most
                        # record these locations and clear below
                        dupd_var_indicies_d[time_var] = duplicates_i_v
                    sg_values = temp_dive_vars[t][indices_i_v]
                    sg_values[
                        duplicates_i_v
                    ] = nc_nan  # assume we are missing data here
                data_columns.append(sg_values)

            # 'profiles' contain either a 'down' (0) and an 'up' (1) profile dictionary or a single 'both' dictionary
            # each of these dictionaries contain a 'data_cols' dictionary containing each of the binned variables
            # for the down/up or both segments of the data from each nc file
            # there are no nc_vars created...
            if which_half == WhichHalf.both:
                mission_nc_dive_d[dive_num]["profiles"] = [{}, {}]
            else:
                mission_nc_dive_d[dive_num]["profiles"] = [{}]

            for i in range(len(mission_nc_dive_d[dive_num]["profiles"])):
                if which_half == WhichHalf.both:
                    if i == 0:
                        wh = WhichHalf.down
                    else:
                        wh = WhichHalf.up
                else:
                    wh = which_half
                # TODO data_columns values need to have NaNs removed else mean() has issues
                # python2.6/site-packages/numpy/lib/function_base.py:489: RuntimeWarning: invalid value encountered in double_scalars
                temp_obs_bin, temp_depth_bin, data_cols_bin = bin_data(
                    bin_width, wh, True, temp_dive_vars["depth"], data_columns
                )
                log_debug(
                    "len(temp_obs_bin) = %d, len(temp_data_bin) = %d"
                    % (len(temp_obs_bin), len(temp_depth_bin))
                )

                # It is possible for there to be an empty profile - so
                # only report if there is data
                if len(temp_depth_bin) <= 0:
                    log_info(
                        "Empty profile found: %s wh:%d" % (dive_nc_profile_name, wh)
                    )

                if wh == WhichHalf.up:
                    # Reverse the vectors
                    temp_obs_bin = temp_obs_bin[::-1]
                    temp_depth_bin = temp_depth_bin[::-1]
                    for d in range(len(data_cols_bin)):
                        data_cols_bin[d] = data_cols_bin[d][::-1]

                mission_nc_dive_d[dive_num]["profiles"][i]["data_cols"] = {}
                mission_nc_dive_d[dive_num]["profiles"][i]["data_cols"][
                    "obs_bin"
                ] = array(temp_obs_bin, float64)
                mission_nc_dive_d[dive_num]["profiles"][i]["data_cols"][
                    "depth"
                ] = array(temp_depth_bin, float64)

                for j in range(len(temp_dive_var_names)):
                    if len(temp_depth_bin) > 0:
                        log_debug(
                            "Processing %s, type %s"
                            % (temp_dive_var_names[j], type(data_cols_bin[j][0]))
                        )

                    md = nc_var_metadata[temp_dive_var_names[j]]
                    (
                        include_in_mission_profile,
                        nc_data_type,
                        meta_data_d,
                        mdp_dim_info,
                    ) = md
                    if nc_data_type == "d":
                        mission_nc_dive_d[dive_num]["profiles"][i]["data_cols"][
                            temp_dive_var_names[j]
                        ] = array(data_cols_bin[j], float64)
                    elif nc_data_type == "i":
                        mission_nc_dive_d[dive_num]["profiles"][i]["data_cols"][
                            temp_dive_var_names[j]
                        ] = array(data_cols_bin[j], int32)
                    else:
                        log_error(
                            "Unknown NC type %s for %s - trying float"
                            % (nc_data_type, var)
                        )
                        mission_nc_dive_d[dive_num]["profiles"][i]["data_cols"][
                            temp_dive_var_names[j]
                        ] = array(data_cols_bin[j], float64)

        except KeyboardInterrupt:
            log_error("Keyboard interrupt - breaking out")
            return (1, mission_profile_name)

        except RuntimeError as exception:
            log_error(exception.args[0])
            if dive_num and dive_num in list(mission_nc_dive_d.keys()):
                del mission_nc_dive_d[dive_num]

    if not mission_profile_name:
        log_error("Unable to determine profiles file name - bailing out")
        return (1, mission_profile_name)

    if mission_nc_dive_d == {}:
        log_error("No per dive netCDF files found - bailing out")
        return (1, mission_profile_name)

    # update globals for this file
    # Profile_SG005_20041024_20041105_up_and_down_5
    # We show size to the nearest meter (avoiding . in filename)
    master_globals_d["id"] = "Profile_SG%03d_%s_%s_%s_%dm" % (
        instrument_id,
        time.strftime("%Y%m%d", time.gmtime(temp_dive_vars["bin_time"][0])),
        time.strftime("%Y%m%d", time.gmtime(temp_dive_vars["bin_time"][-1])),
        wh_file,
        int(bin_width),
    )
    master_globals_d["file_version"] = mission_profile_nc_fileversion
    master_globals_d["binwidth"] = bin_width
    master_globals_d["file_data_type"] = wh_str
    now_date = nc_ISO8601_date(time.time())
    master_globals_d["history"] = "Written " + now_date
    if reviewed:
        # update the issued date
        master_globals_d["date_issued"] = now_date

    try:
        mission_profile_file = Utils.open_netcdf_file(mission_profile_name, "w")
    except:
        log_error("Unable to open %s for writing" % mission_profile_name)
        return (1, mission_profile_name)

    #
    # Set up the netCDF global attributes (header)
    #
    write_nc_globals(mission_profile_file, master_globals_d, base_opts)
    # Where to store all the variables
    mission_nc_var_d = {}

    # Was unlimited...
    # NOTE: the number of data points is the number of dives * number of profiles (1 or 2)
    num_profiles = len(list(mission_nc_dive_d.keys())) * (2 if WhichHalf.both else 1)
    mission_profile_file.createDimension(nc_dim_profile, num_profiles)
    mission_profile_file.createDimension(
        nc_dim_trajectory_info, num_profiles
    )  # trajectory

    # Find the maximum size of the depth dimensnion
    max_depth_len = 0
    max_depth_index = -1
    max_depth_dive_num = -1
    for dive_num in list(mission_nc_dive_d.keys()):
        for i in range(len(mission_nc_dive_d[dive_num]["profiles"])):
            depth_len = len(
                mission_nc_dive_d[dive_num]["profiles"][i]["data_cols"]["depth"]
            )
            if depth_len > max_depth_len:
                max_depth_index = i
                max_depth_len = depth_len
                max_depth_dive_num = dive_num
    log_info(
        "max_depth_len = %d, max_depth_dive_num = %d"
        % (max_depth_len, max_depth_dive_num)
    )

    # Now that the deepest profile is known
    mission_profile_file.createDimension(nc_dim_depth, max_depth_len)

    aux_attrs = None
    if False:  # DEAD
        # override the nc_coordinates declaration (NO!)
        aux_attrs = {nc_coordinates: "dive_number"}  # DEAD
    # YUCK! We reuse this variable name, which normally is part of ctd_results_info
    mission_nc_var_d["depth"] = create_nc_var(
        mission_profile_file, "depth", (nc_dim_depth,), True, None, aux_attrs
    )
    mission_nc_var_d["depth"][:] = mission_nc_dive_d[max_depth_dive_num]["profiles"][
        max_depth_index
    ]["data_cols"]["depth"]

    # Create the netCDF variables and check that no new data column variables were introduced
    dive_nums = sorted(list(mission_nc_dive_d.keys()))

    # Create the profile vars
    if False:
        mission_nc_var_d["dive_number"] = create_nc_var(
            mission_profile_file,
            "dive_number",
            (nc_dim_profile,),
            True,
            None,
            {nc_coordinates: "depth"},
        )  # DEAD
    else:
        mission_nc_var_d["dive_number"] = create_nc_var(
            mission_profile_file, "dive_number", (nc_dim_profile,), True, None, None
        )
    mission_nc_var_d["trajectory"] = create_nc_var(
        mission_profile_file, "trajectory", (nc_dim_trajectory_info,), True, None, None
    )
    mission_nc_var_d["year"] = create_nc_var(
        mission_profile_file, "year", (nc_dim_profile,), True, None, aux_attrs
    )
    mission_nc_var_d["month"] = create_nc_var(
        mission_profile_file, "month", (nc_dim_profile,), True, None, aux_attrs
    )
    mission_nc_var_d["date"] = create_nc_var(
        mission_profile_file, "date", (nc_dim_profile,), True, None, aux_attrs
    )
    mission_nc_var_d[nc_sg_time_var] = create_nc_var(
        mission_profile_file, nc_sg_time_var, (nc_dim_profile,), True, None, aux_attrs
    )
    mission_nc_var_d["hour"] = create_nc_var(
        mission_profile_file, "hour", (nc_dim_profile,), True, None, aux_attrs
    )
    mission_nc_var_d["dd"] = create_nc_var(
        mission_profile_file, "dd", (nc_dim_profile,), True, None, aux_attrs
    )
    mission_nc_var_d["longitude"] = create_nc_var(
        mission_profile_file, "longitude", (nc_dim_profile,), True, None, aux_attrs
    )
    mission_nc_var_d["latitude"] = create_nc_var(
        mission_profile_file, "latitude", (nc_dim_profile,), True, None, aux_attrs
    )
    mission_nc_var_d["start_time"] = create_nc_var(
        mission_profile_file, "start_time", (nc_dim_profile,), True, None, aux_attrs
    )
    mission_nc_var_d["end_time"] = create_nc_var(
        mission_profile_file, "end_time", (nc_dim_profile,), True, None, aux_attrs
    )
    mission_nc_var_d["start_latitude"] = create_nc_var(
        mission_profile_file, "start_latitude", (nc_dim_profile,), True, None, aux_attrs
    )
    mission_nc_var_d["end_latitude"] = create_nc_var(
        mission_profile_file, "end_latitude", (nc_dim_profile,), True, None, aux_attrs
    )
    mission_nc_var_d["start_longitude"] = create_nc_var(
        mission_profile_file,
        "start_longitude",
        (nc_dim_profile,),
        True,
        None,
        aux_attrs,
    )
    mission_nc_var_d["end_longitude"] = create_nc_var(
        mission_profile_file, "end_longitude", (nc_dim_profile,), True, None, aux_attrs
    )

    # Create all the nc vars, possibly adding instrument info and coordinates?
    instrument_vars = []
    for dive_varname in included_binned_vars:
        md = nc_var_metadata[dive_varname]
        include_in_mission_profile, nc_data_type, meta_data_d, mdp_dim_info = md
        if False:  # DEAD
            aux_attrs = {
                nc_coordinates: "dive_number depth"
            }  # DEAD This will override the default, if any
            del_attrs = [
                "instrument",
                "platform",
            ]  # DEAD lose these on the data vectors
        else:
            aux_attrs = {}
            if False:  # DEAD
                aux_attrs = {
                    nc_coordinates: "dive_number depth"
                }  # DEAD This will override the default, if any
                try:
                    instrument_var = master_instruments_d[dive_varname]
                    instrument_vars.append(instrument_var)
                    aux_attrs.update(
                        {"instrument": instrument_var, "platform": platform_var}
                    )
                except:
                    pass
            del_attrs = None
        mission_nc_var_d[dive_varname] = create_nc_var(
            mission_profile_file,
            dive_varname,
            (nc_dim_profile, nc_dim_depth),
            True,
            None,
            aux_attrs,
            del_attrs,
        )
    # Always add the platform variable
    create_nc_var(
        mission_profile_file,
        platform_var,
        nc_scalar,
        False,
        "%s %s" % (platform_var, platform_id),
        {"call_sign": platform_id},
    )
    # If we don't add to instrument_vars above this is DEAD
    for instrument_var in Utils.unique(instrument_vars):
        create_nc_var(
            mission_profile_file, instrument_var, nc_scalar, False, instrument_var
        )

    # handle scalar variables in two steps: first create arrays to hold the concatenated values, then creatte the nc variable with possible coercion applied to values
    for scalar_var in included_scalar_vars:
        md = nc_var_metadata[scalar_var]
        include_in_mission_profile, nc_data_type, meta_data_d, mdp_dim_info = md
        scalar_type = "i" if nc_data_type == "Q" else nc_data_type
        mission_nc_var_d[scalar_var] = zeros(
            num_profiles, dtype=(float64 if scalar_type == "d" else int32)
        )

    # Now map over accumulated, binned data and rearrange it from our dive_num, data_col
    # centric dicts into the profile-based nc file format according to the
    # different types of profiles desired
    nc_profile = 0
    for dive_num in dive_nums:
        for i in range(len(mission_nc_dive_d[dive_num]["profiles"])):
            mission_nc_var_d["dive_number"][nc_profile] = dive_num
            mission_nc_var_d["trajectory"][nc_profile] = dive_num  # an alias

            # Add to the data_point based vectors
            if which_half == WhichHalf.down or (
                which_half == WhichHalf.both and i == 0
            ):
                mission_nc_var_d["longitude"][nc_profile] = mission_nc_dive_d[dive_num][
                    "dive_profile_mean_lon"
                ]
                mission_nc_var_d["latitude"][nc_profile] = mission_nc_dive_d[dive_num][
                    "dive_profile_mean_lat"
                ]
                profile_time = mission_nc_dive_d[dive_num]["dive_profile_mean_time"]

                mission_nc_var_d["start_time"][nc_profile] = mission_nc_dive_d[
                    dive_num
                ]["GPS2_time"]
                mission_nc_var_d["start_latitude"][nc_profile] = mission_nc_dive_d[
                    dive_num
                ]["GPS2_lat"]
                mission_nc_var_d["start_longitude"][nc_profile] = mission_nc_dive_d[
                    dive_num
                ]["GPS2_lon"]

                mission_nc_var_d["end_time"][nc_profile] = mission_nc_dive_d[dive_num][
                    "profile_mean_time"
                ]
                mission_nc_var_d["end_latitude"][nc_profile] = mission_nc_dive_d[
                    dive_num
                ]["profile_mean_lat"]
                mission_nc_var_d["end_longitude"][nc_profile] = mission_nc_dive_d[
                    dive_num
                ]["profile_mean_lon"]

            elif which_half == WhichHalf.up or (
                which_half == WhichHalf.both and i == 1
            ):
                mission_nc_var_d["longitude"][nc_profile] = mission_nc_dive_d[dive_num][
                    "climb_profile_mean_lon"
                ]
                mission_nc_var_d["latitude"][nc_profile] = mission_nc_dive_d[dive_num][
                    "climb_profile_mean_lat"
                ]
                profile_time = mission_nc_dive_d[dive_num]["climb_profile_mean_time"]

                mission_nc_var_d["start_time"][nc_profile] = mission_nc_dive_d[
                    dive_num
                ]["profile_mean_time"]
                mission_nc_var_d["start_latitude"][nc_profile] = mission_nc_dive_d[
                    dive_num
                ]["profile_mean_lat"]
                mission_nc_var_d["start_longitude"][nc_profile] = mission_nc_dive_d[
                    dive_num
                ]["profile_mean_lon"]

                mission_nc_var_d["end_time"][nc_profile] = mission_nc_dive_d[dive_num][
                    "GPSEND_time"
                ]
                mission_nc_var_d["end_latitude"][nc_profile] = mission_nc_dive_d[
                    dive_num
                ]["GPSEND_lat"]
                mission_nc_var_d["end_longitude"][nc_profile] = mission_nc_dive_d[
                    dive_num
                ]["GPSEND_lon"]

            elif which_half == WhichHalf.combine:
                mission_nc_var_d["longitude"][nc_profile] = mission_nc_dive_d[dive_num][
                    "profile_mean_lon"
                ]
                mission_nc_var_d["latitude"][nc_profile] = mission_nc_dive_d[dive_num][
                    "profile_mean_lat"
                ]
                profile_time = mission_nc_dive_d[dive_num]["profile_mean_time"]

                mission_nc_var_d["start_time"][nc_profile] = mission_nc_dive_d[
                    dive_num
                ]["GPS2_time"]
                mission_nc_var_d["start_latitude"][nc_profile] = mission_nc_dive_d[
                    dive_num
                ]["GPS2_lat"]
                mission_nc_var_d["start_longitude"][nc_profile] = mission_nc_dive_d[
                    dive_num
                ]["GPS2_lon"]

                mission_nc_var_d["end_time"][nc_profile] = mission_nc_dive_d[dive_num][
                    "GPSEND_time"
                ]
                mission_nc_var_d["end_latitude"][nc_profile] = mission_nc_dive_d[
                    dive_num
                ]["GPSEND_lat"]
                mission_nc_var_d["end_longitude"][nc_profile] = mission_nc_dive_d[
                    dive_num
                ]["GPSEND_lon"]

            # Concatenate the scalars, which apply to all halves
            for scalar_var in included_scalar_vars:
                mission_nc_var_d[scalar_var][nc_profile] = mission_nc_dive_d[dive_num][
                    scalar_var
                ]

            mission_nc_var_d[nc_sg_time_var][nc_profile] = profile_time
            profile_t = time.gmtime(profile_time)

            mission_nc_var_d["year"][nc_profile] = profile_t.tm_year
            mission_nc_var_d["month"][nc_profile] = profile_t.tm_mon
            mission_nc_var_d["date"][nc_profile] = profile_t.tm_mday
            mission_nc_var_d["hour"][nc_profile] = profile_t.tm_hour + (
                profile_t.tm_sec / 60.0
            )
            mission_nc_var_d["dd"][nc_profile] = (
                (profile_t.tm_yday - 1)
                + (profile_t.tm_hour / 24.0)
                + (profile_t.tm_min / 1440.0)
                + (profile_t.tm_sec / 86400.0)
            )

            log_debug(
                "nc_profile = %d, profile_time = %f, profile_t = %s"
                % (nc_profile, profile_time, pprint.pformat(profile_t))
            )

            for dive_varname in included_binned_vars:
                try:
                    data_len = len(
                        mission_nc_dive_d[dive_num]["profiles"][i]["data_cols"][
                            dive_varname
                        ]
                    )
                    log_debug(
                        "Processing dive:%s col:%s len:%d"
                        % (dive_num, dive_varname, data_len)
                    )
                except KeyError:
                    # var not present in this nc_profile
                    data_len = 0

                md = nc_var_metadata[dive_varname]
                include_in_mission_profile, nc_data_type, meta_data_d, mdp_dim_info = md

                # Now, assign the data column to the netCDF variable, by
                # ensuring the data columns are all of the same length
                # Fill the vectors with the missing values first
                if nc_data_type == "d":
                    temp_v = zeros(max_depth_len, float64)
                elif nc_data_type == "i":
                    temp_v = zeros(max_depth_len, int32)
                else:
                    log_error(
                        "Unknown NC type %s for %s - trying float"
                        % (nc_data_type, dive_varname)
                    )
                    temp_v = zeros(max_depth_len, float64)
                try:
                    fill_value = meta_data_d["_FillValue"]
                except KeyError:
                    fill_value = nc_nan  # default
                temp_v[:] = fill_value  # fill entire array with fill value first
                # Now fill with just the data we have for this dive_num, if anyz
                if data_len:
                    temp_v[:data_len] = mission_nc_dive_d[dive_num]["profiles"][i][
                        "data_cols"
                    ][dive_varname]
                mission_nc_var_d[dive_varname][nc_profile, :] = temp_v

            nc_profile = nc_profile + 1

    # create scalar nc variables
    for scalar_var in included_scalar_vars:
        values = mission_nc_var_d[scalar_var]
        mission_nc_var_d[scalar_var] = create_nc_var(
            mission_profile_file, scalar_var, (nc_dim_profile,), True, values, aux_attrs
        )

    mission_profile_file.sync()
    mission_profile_file.close()

    mission_profile_name_gz = mission_profile_name + ".gz"
    if base_opts.gzip_netcdf:
        log_info(
            "Compressing %s to %s" % (mission_profile_name, mission_profile_name_gz)
        )
        if BaseGZip.compress(mission_profile_name, mission_profile_name_gz):
            log_warning("Failed to compress %s" % mission_profile_name)
    else:
        if os.path.exists(mission_profile_name_gz):
            try:
                os.remove(mission_profile_name_gz)
            except:
                log_error("Couldn't remove %s" % nc_dive_filename_gc)

    return (0, mission_profile_name)


# NOTE this is the closest to a ARGO trajectory data set, a set of dives (cycles)
# with the data presented as 1-D arrays of each measurement concatentated together
# and a parallel array indicating cycle for each measurement and A/D (used as a mask)
# QC masks parallel each as well so all data, good and bad, could be included
# but, at present, we don't add any qc variables here (see declarations in BaseNetCDF).
# They could be added trivially since we do no interpretation, but see comment under MMP.
# Again, ARGO uses PRESSURE as the primary axis (not time, which is aux for us, or depth, which is derived from pressure)
def make_mission_timeseries(dive_nc_profile_names, base_opts):
    """Creates a single time series from a list of dive netCDF files

    Input:
        dive_nc_profile_names - A list of fully qualified dive profile filenames.
        base_opts - command-line options structure

    Returns:
        tuple(ret_val, mission_timeseries_name)
        ret_val
            0 - success
            1 - failure
        mission_timeseries_name - the name possibly changed from the input parameter
    """

    from FileMgr import sort_dive

    mission_timeseries_name = None  # not known yet
    reset_nc_char_dims()

    ctd_vars = (
        "salinity_qc",
        "ctd_time",
        "dissolved_oxygen_sat",
        "latitude",
        "temperature_raw_qc",
        "conductivity",
        "ctd_depth",
        "latitude_gsm",
        "conductivity_qc",
        "salinity_raw",
        "temperature_qc",
        "conductivity_raw",
        "temperature",
        "temperature_raw",
        "conductivity_raw_qc",
        "longitude",
        "longitude_gsm",
        "ctd_pressure",
        "salinity_raw_qc",
        "salinity",
        "pressure",
        "depth",
        "time",
    )

    rename_ctd_dim = False
    new_ctd_data_point = "new_ctd_data_point"
    new_ctd_data_info = "new_ctd_data_info"

    ret_val = 0
    if dive_nc_profile_names is None or dive_nc_profile_names == []:
        log_error(
            "No dive profile names provided to make_mission_timeseries - bailing out"
        )
        return (1, mission_timeseries_name)

    add_dive_number_coordinates = False
    master_nc_info_d = {}
    master_globals_d = {}
    master_instruments_d = {}
    platform_var = "Seaglider"
    reviewed = True  # assume the best

    # Here's the algorithm:
    # 1) Sort the list of netcdf files per the dive number
    dive_nc_profile_names.sort(key=functools.cmp_to_key(sort_dive))

    # 2) Walk through each netcdf file, open it up and extract the columns needed,
    #    adding to lists as we go
    # One entry per dive; these go onto mission_nc_dive_d
    # These are derived/computed quantities per dive rather than simply copied
    dive_vars = [
        "dive_number",
        "deepest_sample_time",
        "year",
        "month",
        "date",
        "hour",
        "dd",
        "mean_time",
        "mean_latitude",
        "mean_longitude",
        "start_time",
        "end_time",
        "start_latitude",
        "end_latitude",
        "start_longitude",
        "end_longitude",
    ]
    mission_nc_dive_d = (
        {}
    )  # Data of nc_dim_dive dimension - scalars assembled from different pieces of nc files

    # We use declarations on nc_var_metadata to decide which vectors to include
    mission_nc_var_d = (
        {}
    )  # Data of different vector dimensions - vectors appended directly from contributing nc files

    for var in dive_vars:
        mission_nc_dive_d[var] = []

    unknown_vars = {}
    for dive_nc_profile_name in dive_nc_profile_names:
        log_debug("Processing %s" % dive_nc_profile_name)
        try:  # RuntimeError
            dive_num = 0  # impossible dive number
            (
                status,
                globals_d,
                log_f,
                eng_f,
                calib_consts,
                results_d,
                directives,
                nc_info_d,
                instruments_d,
            ) = load_dive_profile_data(
                base_opts, False, dive_nc_profile_name, None, None, None, None
            )
            if status == 0:
                raise RuntimeError("Unable to read %s" % dive_nc_profile_name)
            # Just take the file as-is
            # elif status == 2:
            # raise RuntimeError("%s requires updating" % dive_nc_profile_name)

            try:
                dive_num = globals_d["dive_number"]
            except KeyError:
                raise RuntimeError(
                    "No dive_number attribute in %s" % dive_nc_profile_name
                )

            if not mission_timeseries_name:
                # calib_consts is set; figure out filename, etc.
                try:
                    instrument_id = int(calib_consts["id_str"])
                except:
                    instrument_id = int(base_opts.instrument_id)
                if instrument_id == 0:
                    log_warning("Unable to determine instrument id; assuming 0")

                platform_id = "SG%03d" % instrument_id
                platform_var = globals_d["platform"]

                mission_title = Utils.ensure_basename(calib_consts["mission_title"])
                mission_timeseries_name = os.path.join(
                    base_opts.mission_dir,
                    "sg%03d_%s_timeseries.nc" % (instrument_id, mission_title),
                )
                log_info(
                    "Making mission timeseries %s from files found in %s"
                    % (mission_timeseries_name, base_opts.mission_dir)
                )

            # process the file
            # See if this dive was skipped, had an error, or is missing variables we require
            try:
                results_d["processing_error"]
            except KeyError:
                pass
            else:
                log_warning(
                    "%s is marked as having a processing error - not including in timeseries"
                    % dive_nc_profile_name
                )
                continue

            try:
                results_d["skipped_profile"]
            except KeyError:
                pass
            else:
                log_warning(
                    "%s is marked as a skipped_profile - not including in timeseries"
                    % dive_nc_profile_name
                )
                continue

            try:
                reviewed = reviewed and results_d["reviewed"]
            except KeyError:
                reviewed = False

            merge_nc_globals(master_globals_d, globals_d)
            merge_instruments(master_instruments_d, instruments_d)

            # Collect the GPS positions
            try:
                mission_nc_dive_d["start_latitude"].append(
                    results_d["log_gps_lat"][GPS2]
                )
                mission_nc_dive_d["start_longitude"].append(
                    results_d["log_gps_lon"][GPS2]
                )
                mission_nc_dive_d["start_time"].append(results_d["log_gps_time"][GPS2])

                mission_nc_dive_d["end_latitude"].append(results_d["log_gps_lat"][GPSE])
                mission_nc_dive_d["end_longitude"].append(
                    results_d["log_gps_lon"][GPSE]
                )
                mission_nc_dive_d["end_time"].append(results_d["log_gps_time"][GPSE])
            except KeyError as exception:
                raise RuntimeError(
                    "Unable to extract GPS fix data from %s (%s)"
                    % (dive_nc_profile_name, exception.args)
                )

            # Compute average position
            profile_mean_lat, profile_mean_lon = average_position(
                results_d["log_gps_lat"][GPS2],
                results_d["log_gps_lon"][GPS2],
                results_d["log_gps_lat"][GPSE],
                results_d["log_gps_lon"][GPSE],
            )
            mission_nc_dive_d["mean_latitude"].append(profile_mean_lat)
            mission_nc_dive_d["mean_longitude"].append(profile_mean_lon)
            mean_profile_time = (
                (results_d["log_gps_time"][GPSE] - results_d["log_gps_time"][GPS2])
                / 2.0
            ) + results_d["log_gps_time"][GPS2]
            mission_nc_dive_d["mean_time"].append(mean_profile_time)
            mission_nc_dive_d["dive_number"].append(dive_num)

            profile_t = time.gmtime(mean_profile_time)

            mission_nc_dive_d["year"].append(profile_t.tm_year)
            mission_nc_dive_d["month"].append(profile_t.tm_mon)
            mission_nc_dive_d["date"].append(profile_t.tm_mday)
            mission_nc_dive_d["hour"].append(
                profile_t.tm_hour + (profile_t.tm_sec / 60.0)
            )
            mission_nc_dive_d["dd"].append(
                (profile_t.tm_yday - 1)
                + (profile_t.tm_hour / 24.0)
                + (profile_t.tm_min / 1440.0)
                + (profile_t.tm_sec / 86400.0)
            )

            # Find the deepest sample
            max_depth_sample_index = 0
            max_depth = 0.0
            tmp_sgdepth_m_v = results_d["depth"]
            sg_np = len(tmp_sgdepth_m_v)
            for i in range(sg_np):
                if tmp_sgdepth_m_v[i] > max_depth:
                    max_depth = tmp_sgdepth_m_v[i]
                    max_depth_sample_index = i
            tmp_sgdepth_m_v = None
            # log_debug("Deepest sample = %d (%d)" % (max_depth_sample_index, max_depth))

            mission_nc_dive_d["deepest_sample_time"].append(
                results_d[nc_sg_time_var][max_depth_sample_index]
            )

            log_debug("Processing %s" % dive_nc_profile_name)

            # See what is inside
            # add eng_f vector data to results_d so we add those if so marked
            for column in eng_f.columns:
                column_v = eng_f.get_col(column)
                results_d[nc_sg_eng_prefix + column] = column_v

            dive_nc_varnames = list(results_d.keys())
            temp_dive_vars = {}
            extended_dim_names = []  # since infos can share dims, only extend once
            for dive_nc_varname in dive_nc_varnames:
                try:
                    md = nc_var_metadata[dive_nc_varname]
                except KeyError:
                    try:
                        unknown_vars[dive_nc_varname]
                    except KeyError:
                        # issue the warning once...
                        log_warning(
                            "Unknown variable (%s) in %s - skipping"
                            % (dive_nc_varname, dive_nc_profile_name)
                        )
                        unknown_vars[dive_nc_varname] = dive_nc_profile_name
                    continue

                include_in_mission_profile, nc_data_type, meta_data_d, mdp_dim_info = md
                if include_in_mission_profile:
                    # Variable is tagged for adding to the mission profile
                    if mdp_dim_info:
                        temp_dive_vars[dive_nc_varname] = results_d[dive_nc_varname]
                        # We know from ensure_cf_compliance() that this var is a vector
                        mdp_dim_info = mdp_dim_info[0]  # get first (and only) info
                        dim_name = nc_info_d[mdp_dim_info]
                        # initialize or extend
                        if dim_name not in extended_dim_names:
                            # We are going to initialize or extend below
                            mmt_varname = nc_mdp_mmt_vars[mdp_dim_info]
                            mmt_dive = empty(
                                len(temp_dive_vars[dive_nc_varname][:]), int32
                            )  # an array for this dive's data point
                            mmt_dive[:] = dive_num
                        try:
                            old_dim_name = master_nc_info_d[mdp_dim_info]
                            if old_dim_name != dim_name:
                                # An instrumment has changed dimensions - normally this represents a situation where there are
                                # netcdf files from two different missions (or something equally bad).  Howerver,
                                # for gliders where the CTD has been moved from scicon to the truck (or back) via the new tailboards,
                                # a new set of vectors must be constructed, with a new dimension that is different
                                # then the others
                                if dive_nc_varname not in ctd_vars:
                                    raise RuntimeError(
                                        "Differing dim_info %s vs %s"
                                        % (old_dim_name, dim_name)
                                    )
                                else:
                                    rename_ctd_dim = True
                                    log_debug(
                                        "Differing dim_info %s vs %s, varname:%s ncfile:%s"
                                        % (
                                            old_dim_name,
                                            dim_name,
                                            dive_nc_varname,
                                            dive_nc_profile_name,
                                        )
                                    )

                            if dim_name not in extended_dim_names:
                                extended_dim_names.append(
                                    dim_name
                                )  # first time for this file
                                master_nc_info_d[dim_name] = (
                                    master_nc_info_d[dim_name] + nc_info_d[dim_name]
                                )  # extend size
                                mission_nc_var_d[mmt_varname] = concatenate(
                                    (mission_nc_var_d[mmt_varname], mmt_dive)
                                )  # extend dive numbers
                        except KeyError:
                            # our first time seeing this mdp_dim_info
                            master_nc_info_d[mdp_dim_info] = dim_name
                            # our first time for this file as well
                            extended_dim_names.append(dim_name)
                            master_nc_info_d[dim_name] = nc_info_d[dim_name]  # size
                            mission_nc_var_d[mmt_varname] = mmt_dive
                    else:
                        # accumulate per-dive scalars we want to copy
                        try:
                            values = mission_nc_dive_d[dive_nc_varname]
                        except KeyError:
                            values = []
                            mission_nc_dive_d[dive_nc_varname] = values
                            dive_vars.append(dive_nc_varname)
                        try:
                            value = results_d[dive_nc_varname]
                        except KeyError:
                            log_error(
                                "Unable to extract %s from %s"
                                % (dive_nc_varname, dive_nc_profile_name)
                            )
                            value = QC_MISSING if nc_data_type == "Q" else nc_nan
                        values.append(value)

            # now initialize or extend the vector values for these variables
            # BUG: this assumes that if you declare True for include_in_mission_profile in nc_var_metadata
            # that the variable will *always* have values written out, even if nans or whatever
            for temp_dive_varname in list(temp_dive_vars.keys()):
                try:
                    # append this dive data to the accumulating list
                    mission_nc_var_d[temp_dive_varname] = array(
                        append(
                            mission_nc_var_d[temp_dive_varname],
                            temp_dive_vars[temp_dive_varname],
                        )
                    )
                except KeyError:
                    # first time
                    mission_nc_var_d[temp_dive_varname] = temp_dive_vars[
                        temp_dive_varname
                    ][:].copy()

        except KeyboardInterrupt:
            log_error("Keyboard interrupt - breaking out")
            return (1, mission_timeseries_name)
        except RuntimeError as exception:
            log_error("%s - skipping" % (exception.args[0]))
            continue

    if not mission_timeseries_name:
        log_error("Unable to determine timeseries file name - bailing out")
        return (1, mission_timeseries_name)

    if len(list(mission_nc_var_d.keys())) == 0:
        # If all the dives were skipped, e.g., faroes/jun09/sg105
        log_error("No data for timeseries - bailing out")
        return (1, None)

    start_t = time.strftime("%Y%m%d", time.gmtime(mission_nc_var_d[nc_sg_time_var][0]))
    end_t = time.strftime("%Y%m%d", time.gmtime(mission_nc_var_d[nc_sg_time_var][-1]))

    if rename_ctd_dim:
        # A good deal of this is a hack.  In the event that the SBECT migrated from one dimension to
        # another, we need to cons up a new dimension and migrate the relevent variables over there.
        # The dive number, time, depth and pressure variables are dropped in this case to simplify the above code
        dropped_vars = []
        for var in list(mission_nc_var_d.keys()):
            if (
                var.endswith("_dive_number")
                or var == "time"
                or var == "pressure"
                or var == "depth"
            ):
                dropped_vars.append(var)
            if var in ctd_vars:
                if new_ctd_data_point not in list(master_nc_info_d.keys()):
                    master_nc_info_d[new_ctd_data_point] = len(mission_nc_var_d[var])
                    master_nc_info_d[new_ctd_data_info] = new_ctd_data_point
                    register_sensor_dim_info(
                        new_ctd_data_info,
                        new_ctd_data_point,
                        None,
                        data=False,
                        instrument_var=None,
                    )
                nc_var_metadata[var][3] = (new_ctd_data_info,)
            # log_info("%s:%s" % (var, nc_var_metadata[var]))
        for vv in dropped_vars:
            mission_nc_var_d.pop(vv)

    # for k,v in master_nc_info_d.iteritems():
    #    log_info("%s:%s" % (k,v))

    # update globals for this file

    # Timeseries_SG005_20041024_20041105
    master_globals_d["id"] = "Timeseries_SG%03d_%s_%s" % (instrument_id, start_t, end_t)
    master_globals_d["file_version"] = mission_timeseries_nc_fileversion
    master_globals_d["file_data_type"] = "timeseries"
    now_date = nc_ISO8601_date(time.time())
    master_globals_d["history"] = "Written " + now_date
    if reviewed:
        # update the issued date
        master_globals_d["date_issued"] = now_date

    # Now write the results
    try:
        mission_timeseries_file = Utils.open_netcdf_file(mission_timeseries_name, "w")
    except:
        log_error("Unable to open %s for writing" % mission_timeseries_name)
        return (1, mission_timeseries_name)

    #
    # Set up the netCDF global attributes (header)
    #
    write_nc_globals(mission_timeseries_file, master_globals_d, base_opts)
    instrument_vars = []

    # Was unlimited...
    # total number of concatentated data points over all dives
    created_dims = []
    for nc_dim_info, nc_dim_name in list(nc_mdp_data_info.items()):
        if (
            nc_dim_name
        ):  # any registered?  normally only data infos are but see ctd_results_info
            if (
                nc_dim_name in master_nc_info_d and not nc_dim_name in created_dims
            ):  # do we have a size? which implies we have that data (and possibly results)
                log_debug(
                    "Creating dimension %s (%s)"
                    % (nc_dim_name, master_nc_info_d[nc_dim_name])
                )
                mission_timeseries_file.createDimension(
                    nc_dim_name, master_nc_info_d[nc_dim_name]
                )
                created_dims.append(nc_dim_name)  # Do this once

    nc_var_d = {}
    if False:
        del_attrs = ["instrument", "platform"]  # DEAD lose these one the data vectors
    else:
        del_attrs = None
    # Allocate variables and assign all the associated variable's data points
    for var in list(mission_nc_var_d.keys()):
        try:
            md = nc_var_metadata[var]
            include_in_mission_profile, nc_data_type, meta_data_d, mdp_dim_info = md
            dim_names = nc_scalar  # assume scalar (should this ever be?)
            mmt_var_aux = None
            if mdp_dim_info:
                for mdi in mdp_dim_info:
                    dim_name = master_nc_info_d[mdi]
                    dim_names = dim_names + (dim_name,)
                    mmt_var_aux = {}
                    if add_dive_number_coordinates:  # DEAD
                        mmt_varname = nc_mdp_mmt_vars[mdi]
                        if mmt_varname != var:  # avoid self reference
                            try:
                                mmt_var_aux = meta_data_d[nc_coordinates]
                                mmt_var_aux = "%s %s" % (mmt_var_aux, mmt_varname)
                            except KeyError:
                                mmt_var_aux = mmt_varname
                            mmt_var_aux.update(
                                {nc_coordinates: mmt_var_aux}
                            )  # This will override the default
                    if not rename_ctd_dim:
                        try:
                            instrument_var = master_instruments_d[var]
                            instrument_vars.append(instrument_var)
                            mmt_var_aux.update(
                                {"instrument": instrument_var, "platform": platform_var}
                            )
                        except:
                            pass
            else:  # scalar
                pass

            # Pass value, which is assigned by create_nc_var if present and after possible coercion
            value = mission_nc_var_d[var][:]
            nc_var_d[var] = create_nc_var(
                mission_timeseries_file,
                var,
                dim_names,
                False,
                value,
                mmt_var_aux,
                del_attrs,
            )

        except KeyError:
            log_error("Unknown result variable %s -- dropped" % var, "exc")

    # Create the per-dive data
    num_dives = len(mission_nc_dive_d[dive_vars[0]])
    mission_timeseries_file.createDimension(nc_dim_dives, num_dives)
    mission_timeseries_file.createDimension(
        nc_dim_trajectory_info, num_dives
    )  # trajectory
    create_nc_var(
        mission_timeseries_file,
        "trajectory",
        (nc_dim_trajectory_info,),
        True,
        mission_nc_dive_d["dive_number"],
    )  # alias

    for var in dive_vars:
        dive_nc_var = create_nc_var(
            mission_timeseries_file,
            var,
            (nc_dim_dives,),
            False,
            mission_nc_dive_d[var],
            None,
            del_attrs,
        )

    create_nc_var(
        mission_timeseries_file,
        platform_var,
        nc_scalar,
        False,
        "%s %s" % (platform_var, platform_id),
        {"call_sign": platform_id},
    )
    for instrument_var in Utils.unique(instrument_vars):
        create_nc_var(
            mission_timeseries_file, instrument_var, nc_scalar, False, instrument_var
        )

    mission_timeseries_file.sync()
    mission_timeseries_file.close()

    mission_timeseries_name_gz = mission_timeseries_name + ".gz"
    if base_opts.gzip_netcdf:
        log_info(
            "Compressing %s to %s"
            % (mission_timeseries_name, mission_timeseries_name_gz)
        )
        if BaseGZip.compress(mission_timeseries_name, mission_timeseries_name_gz):
            log_warning("Failed to compress %s" % mission_timeseries_name)
    else:
        if os.path.exists(mission_timeseries_name_gz):
            try:
                os.remove(mission_timeseries_name_gz)
            except:
                log_error("Couldn't remove %s" % nc_dive_filename_gc)

    return (ret_val, mission_timeseries_name)


def collect_nc_perdive_files(base_opts):
    """Builds a list of all per-dive netCDF files in the mission dir
    If there are two files for the same dive (one gzipped, one not), then the file
    with the newer timestamp is selected

    Returns: list of fully qualified files
    """
    dive_nc_file_names = []

    glob_expr = "p[0-9][0-9][0-9][0-9][0-9][0-9][0-9].nc"
    for match in glob.glob(os.path.join(base_opts.mission_dir, glob_expr)):
        for f in dive_nc_file_names:
            name = os.path.splitext(f)
            if name == match:
                if os.path.getmtime(match) > os.path.getmtime(f):
                    dive_nc_file_names.remove(f)
                    dive_nc_file_names.append(match)
                    log_debug("Found dive nc file %s newer then %s" % (match, f))
                    continue
                else:
                    log_debug("Found dive nc file %s older then %s" % (match, f))
                    continue
        dive_nc_file_names.append(match)
        log_debug("Found dive nc file %s" % match)

    dive_nc_file_names.sort()
    return dive_nc_file_names


def main():
    """Command line driver for creating per-dive netCDF files

    usage: MakeDiveProfiles.py [options] [--mission_dir <mission_dir> | basefile]
    where (one required):
        basefile        - The fully qualified path to a seaglider dive without extension, e.g., /home/sg194/p1940010
        --mission_dir   - The name of a directory, in which case all eng/log files in that directory are processed

    The following standard options are supported:
        --version             show program's version number and exit
        -h, --help            show this help message and exit
        -c CONFIG, --config=CONFIG
                              script configuration file
        --base_log=BASE_LOG   basestation log file, records all levels of notifications
        --nice=NICE           processing priority level (niceness)
        -v, --verbose         print status messages to stdout
        -q, --quiet           don't print status messages to stdout
        --debug               log/display debug messages
        -i INSTRUMENT_ID, --instrument_id=INSTRUMENT_ID
                              force instrument (glider) id
        --magcalfile=CALFILE  Reprocess compass headings using calfile (tcm2mat format)
        --gzip_netcdf         gzip netcdf files
        --profile             Profiles time to process
        --make_dive_profiles  Create the common profile data products
        --make_dive_pro       Create the dive profile in text format
        --make_dive_bpo       Create the dive binned profile in text format
        --make_dive_netCDF    Create the dive netCDF output file
        --make_dive_kkyy      Create the dive kkyy output files

    Note:
        sg_calib_constants must be in the same directory as the file(s) being processed

    Returns:
        0 - success
        1 - failure
    """
    base_opts = BaseOpts.BaseOptions(sys.argv, "d", usage="%prog [Options] [basefile]")

    BaseLogger("MakeDiveProfiles", base_opts)  # initializes BaseLog

    Utils.check_versions()

    # Reset priority
    if base_opts.nice:
        try:
            os.nice(base_opts.nice)
        except:
            log_error("Setting nice to %d failed" % base_opts.nice)

    args = base_opts.get_args()  # positional arguments

    if len(args) < 1 and not base_opts.mission_dir:
        print((main.__doc__))
        return 1

    ret_val = 0

    log_info(
        "Started processing "
        + time.strftime("%H:%M:%S %d %b %Y %Z", time.gmtime(time.time()))
    )

    if base_opts.mission_dir:
        base_path = os.path.abspath(os.path.expanduser(base_opts.mission_dir))
    else:
        # they gave us a basename, e.g., p5400003 so expand it assuming current (code?) directory
        # make it look like it came via --mission_dir
        base_path = (
            os.path.abspath(os.path.expanduser(args[0])) + "/"
        )  # ensure trailing '/'
        base_opts.mission_dir = base_path

    dive_list = []
    if os.path.isdir(base_path):
        log_info("Making profiles for all dives in %s" % base_path)
        # Include only valid dive files
        glob_expr = (
            "p[0-9][0-9][0-9][0-9][0-9][0-9][0-9].log",
            "p[0-9][0-9][0-9][0-9][0-9][0-9][0-9].eng",
            "p[0-9][0-9][0-9][0-9][0-9][0-9][0-9].nc"
            # "p[0-9][0-9][0-9][0-9][0-9][0-9][0-9].nc.gz"
        )
        for g in glob_expr:
            for match in glob.glob(os.path.join(base_path, g)):
                log_debug("Found dive file %s" % match)
                # match = match.replace('.nc.gz', '.nc')
                head, tail = os.path.splitext(os.path.abspath(match))
                dive_list.append(head)
        dive_list = sorted(Utils.unique(dive_list))
    else:
        # We were probably given <mission_dir>/pXXXDDDD to work on one dive
        # Set mission_dir properly. No need to expanduser here--already done by BaseOpts
        # Since there was a trailing / tacked onto the mission_dir, the split must remove that
        if base_path[-1] == "/":
            base_path = base_path[:-1]
        mission_dir, base_name = os.path.split(base_path)
        if not os.path.isdir(mission_dir):
            log_error("Directory %s does not exist -- exiting" % mission_dir)
            return 1
        base_opts.mission_dir = mission_dir + "/"  # ensure trailing '/'
        # rebuild path
        base_path = os.path.join(base_opts.mission_dir, base_name)
        log_info("Making profile for: %s" % base_path)
        dive_list.append(base_path)

    sg_calib_file_name = os.path.join(base_opts.mission_dir, "sg_calib_constants.m")
    calib_consts = getSGCalibrationConstants(sg_calib_file_name)
    if not calib_consts:
        log_warning("Could not process %s" % sg_calib_file_name)
        return 1

    try:
        instrument_id = int(calib_consts["id_str"])
    except:
        # base_opts always supplies a default (0)
        instrument_id = int(base_opts.instrument_id)
    if instrument_id == 0:
        log_warning("Unable to determine instrument id; assuming 0")

    # Sensor extensions
    (init_dict, init_ret_val) = Sensors.init_extensions(base_opts)
    if init_ret_val > 0:
        log_warning("Sensor initialization failed")

    # Initialize the FileMgr with data on the installed loggers
    logger_init(init_dict)

    # Initialze the netCDF tables
    init_tables(init_dict)

    # Find any associated logger eng files for each dive in dive_list
    logger_eng_files = find_dive_logger_eng_files(
        dive_list, base_opts, instrument_id, init_dict
    )

    dives_processed = []
    dives_not_processed = []
    # Now, create the profiles
    for dive_path in dive_list:
        log_debug("Processing %s" % dive_path)
        head, tail = os.path.splitext(os.path.abspath(dive_path))
        if base_opts.target_dir:
            p, base = os.path.split(os.path.abspath(dive_path))
            outhead = os.path.join(base_opts.target_dir, base)
        else:
            outhead = head

        log_info("Head = %s" % head)

        eng_file_name = head + ".eng"
        log_file_name = head + ".log"

        # Running make_dive_profiles directly always implies make_dive_netCDF
        base_opts.make_dive_netCDF = True

        if base_opts.make_dive_pro:
            profile_file_name = outhead + ".pro"
        else:
            profile_file_name = None
        if base_opts.make_dive_bpo:
            binned_profile_file_name = outhead + ".bpo"
        else:
            binned_profile_file_name = None

        if base_opts.make_dive_netCDF:
            nc_dive_file_name = outhead + ".nc"
        else:
            nc_dive_file_name = None
        if base_opts.make_dive_kkyy:
            kkyy_up_file_name = os.path.join(outhead + ".up_kkyy")
            kkyy_down_file_name = os.path.join(outhead + ".dn_kkyy")
        else:
            kkyy_up_file_name = None
            kkyy_down_file_name = None

        sg_calib_file_name, tmp = os.path.split(os.path.abspath(dive_path))
        sg_calib_file_name = os.path.join(sg_calib_file_name, "sg_calib_constants.m")
        dive_num = get_dive(eng_file_name)

        log_info("Dive number = %d" % dive_num)

        log_debug("logger_eng_files = %s" % logger_eng_files[dive_path])

        try:
            (temp_ret_val, tmp_name) = make_dive_profile(
                base_opts.force,
                dive_num,
                eng_file_name,
                log_file_name,
                sg_calib_file_name,
                base_opts,
                nc_dive_file_name,
                logger_eng_files=logger_eng_files[dive_path],
            )
        except KeyboardInterrupt:
            log_info("Interrupted by user - bailing out")
            ret_val = 1
            break
        except:
            log_error("Error processing dive %d - skipping" % dive_num, "exc")
            temp_ret_val = True

        if not temp_ret_val:
            # no problem writting the nc file, try for the others
            temp_ret_val = write_auxillary_files(
                base_opts,
                nc_dive_file_name,
                profile_file_name,
                binned_profile_file_name,
                kkyy_up_file_name,
                kkyy_down_file_name,
            )

        trace_results_stop()  # Just in case we bailed out...no harm if closed
        qc_log_stop()
        if temp_ret_val == 1:
            ret_val = 1
            log_warning("Problems writing auxillary files")
            dives_not_processed.append(dive_num)
        elif temp_ret_val == 2:
            log_info("Skipped processing dive %d" % dive_num)
        else:
            dives_processed.append(dive_num)

    log_info(
        "Finished processing "
        + time.strftime("%H:%M:%S %d %b %Y %Z", time.gmtime(time.time()))
    )
    log_info("Dives processed = %s" % dives_processed)
    log_info("Dives failed to process = %s" % dives_not_processed)
    return ret_val


if __name__ == "__main__":
    retval = 1

    # Force to be in UTC
    os.environ["TZ"] = "UTC"
    time.tzset()

    try:
        if "--profile" in sys.argv:
            sys.argv.remove("--profile")
            profile_file_name = (
                os.path.splitext(os.path.split(sys.argv[0])[1])[0]
                + "_"
                + Utils.ensure_basename(
                    time.strftime("%H:%M:%S %d %b %Y %Z", time.gmtime(time.time()))
                )
                + ".cprof"
            )
            # Generate line timings
            retval = cProfile.run("main()", filename=profile_file_name)
            stats = pstats.Stats(profile_file_name)
            stats.sort_stats("time", "calls")
            stats.print_stats()
        else:
            retval = main()
    except Exception:
        log_critical("Unhandled exception in main -- exiting")

    sys.exit(retval)<|MERGE_RESOLUTION|>--- conflicted
+++ resolved
@@ -2888,7 +2888,6 @@
                     % (aux_pressure_offset, aux_pressure_slope)
                 )
             else:
-<<<<<<< HEAD
                 auxPress_v = auxPress_counts_v * log_f.data['$PRESSURE_SLOPE'] # [psi]
 
                 # TODO - GBS 2021/08/16 Needs to be re-enabled after kistler_cnf is defined earlier in the processing
@@ -2901,22 +2900,6 @@
 
                 sg_epoch_time_s_v = time.mktime(eng_f.start_ts) + eng_f.get_col('elaps_t')
                 sg_press_v = (eng_f.get_col('depth')*cm2m - calib_consts['depth_bias']) * psi_per_meter * dbar_per_psi
-=======
-                if kistler_cnf is None:
-                    auxPress_v = (
-                        auxPress_counts_v * log_f.data["$PRESSURE_SLOPE"]
-                    )  # [psi]
-                else:
-                    aux_temp_v = Utils.interp1d(
-                        ctd_epoch_time_s_v,
-                        temp_raw_v,
-                        aux_epoch_time_s_v,
-                        kind="linear",
-                    )
-                    auxPress_v = compute_kistler_pressure(
-                        kistler_cnf, log_f, auxPress_counts_v, aux_temp_v
-                    )  # [psi]
->>>>>>> aea7139d
 
                 # Why not simply + log_f.data['$PRESSURE_YINT'] to get final pressure?
                 # Because while we trust the conversion slope of the sensor to be independent of sampling scheme,
@@ -2932,29 +2915,12 @@
                 # Adjust for yint based on truck values
                 # Note - this will go very wrong if you only have a half profile
                 auxPress_yint = -mean(auxPress_v - glider_press_v)
-<<<<<<< HEAD
                 log_info("auxPress_yint = %f, $PRESSURE_YINT = %f (%f psi)" %
                          (auxPress_yint, log_f.data['$PRESSURE_YINT'], (auxPress_yint - log_f.data['$PRESSURE_YINT'])))
 
                 auxCompass_pressure_v = (auxPress_v + auxPress_yint)*dbar_per_psi # [dbar]
                 del auxPress_v, sg_epoch_time_s_v, sg_press_v, glider_press_v
 
-=======
-                log_info(
-                    "auxPress_yint = %f, $PRESSURE_YINT = %f (%f psi)"
-                    % (
-                        auxPress_yint,
-                        log_f.data["$PRESSURE_YINT"],
-                        (auxPress_yint - log_f.data["$PRESSURE_YINT"]),
-                    )
-                )
-
-                auxCompass_pressure_v = (
-                    auxPress_v + auxPress_yint
-                ) * dbar_per_psi  # [dbar]
-                aux_temp_v = None
-                auxPress_v = None
->>>>>>> aea7139d
 
             if False:
                 # This hack is to handle bad truck pressure, but to auxcompass pressure
