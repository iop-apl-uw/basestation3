--- conflicted
+++ resolved
@@ -2405,13 +2405,8 @@
                 if mismatch_alert:
                     log_alert(
                         "SBECT",
-<<<<<<< HEAD
-                        "SBECT %s coefficient(s) are mismatched between sgc and log!"
-                        % sbect_type,
-=======
                         "SBECT %s coefficient(s) are mismatched between sgc and log (dive %d)!"
                         % (type, log_f.dive),
->>>>>>> cf29545f
                     )
         sgc_values.append(sgc_vars_used)
         return tuple(sgc_values)
@@ -5550,9 +5545,6 @@
         elif sg_ct_type == 4:
             log_info("Skipping TSV based thermal-inertia correction for Legatto.")
         else:
-<<<<<<< HEAD
-            log_info("Not performing thermal-inertia correction.")
-=======
             if perform_thermal_inertia_correction:
                 log_info("Using %d-mode thermal-inertia correction." % modes)
             elif calib_consts["sg_ct_type"] == 4:
@@ -5560,7 +5552,6 @@
                 pass
             else:
                 log_info("Not performing thermal-inertia correction.")
->>>>>>> cf29545f
 
         load_thermal_inertia_modes(base_opts, num_modes=modes)
 
