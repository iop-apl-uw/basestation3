--- conflicted
+++ resolved
@@ -110,17 +110,6 @@
 
     if plot_conf.full_html:
         # if plot_opts full_html
-<<<<<<< HEAD
-        output_name = base_file_name + '.html'
-        fig.write_html(file = output_name, include_plotlyjs = 'cdn', full_html = True, auto_open = False, validate = True,
-                       config = std_config_dict, include_mathjax = 'cdn')
-        ret_list.append(output_name)
-
-    # For IOP site - raw div
-    output_name = base_file_name + '.div'
-    fig.write_html(file = output_name, include_plotlyjs = False, full_html = False, auto_open = False, validate = True,
-                   config = std_config_dict, include_mathjax = 'cdn')
-=======
         output_name = base_file_name + ".html"
         fig.write_html(
             file=output_name,
@@ -129,6 +118,7 @@
             auto_open=False,
             validate=True,
             config=std_config_dict,
+            include_mathjax = 'cdn',
         )
         ret_list.append(output_name)
 
@@ -141,8 +131,8 @@
         auto_open=False,
         validate=True,
         config=std_config_dict,
+        include_mathjax = 'cdn'
     )
->>>>>>> fcab861d
     ret_list.append(output_name)
 
     def save_img_file(output_fmt):
